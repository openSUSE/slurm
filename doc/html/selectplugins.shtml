<!--#include virtual="header.txt"-->

<h1><a name="top">Resource Selection Plugin Programmer Guide</a></h1>

<h2>Overview</h2>
<p>This document describe. Slurm resource selection plugins and the API that defines
them. It is intended as a resource to programmers wishing to write their own SLURM
node selection plugins.</p>

<p>Slurm node selection plugins are Slurm plugins that implement the Slurm node selection
API described herein. They are intended to provide a mechanism for both selecting
nodes for pending jobs and performing any system-specific tasks for job launch or
termination. The plugins must conform to the Slurm Plugin API with the following
specifications:</p>
<p><span class="commandline">const char plugin_type[]</span><br>
The major type must be &quot;select.&quot; The minor type can be any recognizable
abbreviation for the type of node selection algorithm. We recommend, for example:</p>
<ul>
<<<<<<< HEAD
<li><b>bluegene</b>&#151;<a href="http://www.research.ibm.com/bluegene/">IBM BlueGene/Q</a>
node selector. Note that this plugin not only selects the nodes for a job, but performs
some initialization and termination functions for the job. Use this plugin for
BlueGene/Q systems.</li>
<li><b>cons_res</b>&#151;A plugin that can allocate individual processors,
=======
<li><b>bluegene</b> &mdash;<a href="http://www.research.ibm.com/bluegene/">IBM Blue Gene</a>
node selector. Note that this plugin not only selects the nodes for a job, but performs
some initialization and termination functions for the job. Use this plugin for
BlueGene/L, BlueGene/P and BlueGene/Q systems.</li>
<li><b>cons_res</b> &mdash; A plugin that can allocate individual processors,
>>>>>>> 5a176620
memory, etc. within nodes. This plugin is recommended for systems with
many non-parallel programs sharing nodes. For more information see
<a href=cons_res.html>Consumable Resources in Slurm</a>.</li>
<li><b>cray</b> &mdash; Cray XE and XT system node selector. Note that this
plugin not only selects the nodes for a job, but performs some initialization
and termination functions for the job. This plugin also serves as a wrapper
for the <i>select/linear</i> plugin which enforces various limits and
provides support for resource selection optimized for the system topology.</li>
<li><b>linear</b> &mdash; A plugin that selects nodes assuming a one-dimensional
array of nodes. The nodes are selected so as to minimize the number of consecutive
sets of nodes utilizing a best-fit algorithm. While supporting shared nodes,
this plugin does not allocate individual processors, but can allocate memory to jobs.
This plugin is recommended for systems without shared nodes.</li>
</ul>

<p><span class="commandline">const char plugin_name[]</span><br>
Some descriptive name for the plugin.
There is no requirement with respect to its format.</p>
<p><span class="commandline">const uint32_t plugin_version</span><br>
If specified, identifies the version of Slurm used to build this plugin and
any attempt to load the plugin from a different version of Slurm will result
in an error.
If not specified, then the plugin may be loadeed by Slurm commands and
daemons from any version, however this may result in difficult to diagnose
failures due to changes in the arguments to plugin functions or changes
in other Slurm functions used by the plugin.</p>

<p>A simplified flow of logic follows:
<pre>
/* slurmctld daemon starts, recover state */
if ((<i>select_p_node_init)</i>()     != SLURM_SUCCESS) ||
    (<i>select_p_block_init)</i>()    != SLURM_SUCCESS) ||
    (<i>select_p_state_restore)</i>() != SLURM_SUCCESS) ||
    (<i>select_p_job_init)</i>()      != SLURM_SUCCESS))
   abort

/* wait for job arrival */
if (<i>select_p_job_test</i>(all available nodes) != SLURM_SUCCESS) {
   if (<i>select_p_job_test</i>(all configured nodes) != SLURM_SUCCESS)
      /* reject the job and tell the user it can never run */
   else
      /* leave the job queued for later execution */
} else {
   /* update job's node list and node bitmap */
   if (<i>select_p_job_begin</i>() != SLURM_SUCCESS)
      /* leave the job queued for later execution */
   else {
      while (!<i>select_p_job_ready</i>())
	 wait
      /* execute the job */
      /* wait for job to end or be terminated */
      <i>select_p_job_fini</i>()
    }
}

/* wait for slurmctld shutdown request */
<i>select_p_state_save</i>()
</pre>
<p>Depending upon failure modes, it is possible that
<span class="commandline">select_p_state_save()</span>
will not be called at slurmctld termination.
When slurmctld is restarted, other function calls may be replayed.
<span class="commandline">select_p_node_init()</span> may be used
to synchronize the plugin's state with that of slurmctld.</p>

<p class="footer"><a href="#top">top</a></p>

<h2>Data Objects</h2>
<p> These functions are expected to read and/or modify data structures directly in
the slurmctld daemon's memory. Slurmctld is a multi-threaded program with independent
read and write locks on each data structure type. Therefore the type of operations
permitted on various data structures is identified for each function.</p>

<p>These functions make use of bitmaps corresponding to the nodes in a table.
The function <span class="commandline">select_p_node_init()</span> should
be used to establish the initial mapping of bitmap entries to nodes.
Functions defined in <i>src/common/bitmap.h</i> should be used for bitmap
manipulations (these functions are directly accessible from the plugin).</p>

<p class="footer"><a href="#top">top</a></p>

<h2>API Functions</h2>
<p>The following functions must appear. Functions which are not implemented should
be stubbed.</p>

<p class="commandline"> int init (void)
<p style="margin-left:.2in"><b>Description</b>:<br>
  Called when the plugin is loaded, before any other functions are
  called. Put global initialization here.
<p style="margin-left:.2in"><b>Returns</b>: <br>
  <span class="commandline">SLURM_SUCCESS</span> on success, or<br>
  <span class="commandline">SLURM_ERROR</span> on failure.</p>

<p class="commandline"> void fini (void)
<p style="margin-left:.2in"><b>Description</b>:<br>
  Called when the plugin is removed. Clear any allocated storage here.
<p style="margin-left:.2in"><b>Returns</b>: None.</p>

<p><b>Note</b>: These init and fini functions are not the same as those
described in the <span class="commandline">dlopen (3)</span> system library.
The C run-time system co-opts those symbols for its own initialization.
The system <span class="commandline">_init()</span> is called before the SLURM
<span class="commandline">init()</span>, and the SLURM
<span class="commandline">fini()</span> is called before the system's
<span class="commandline">_fini()</span>.</p>

<h3>State Save Functions</h3>

<p class="commandline">int select_p_state_save (char *dir_name);</p>
<p style="margin-left:.2in"><b>Description</b>: Save any global node selection state
information to a file within the specified directory. The actual file name used is plugin specific.
It is recommended that the global switch state contain a magic number for validation purposes.
This function is called by the slurmctld daemon on shutdown.</p>
<p style="margin-left:.2in"><b>Arguments</b>:<span class="commandline"> dir_name</span>&nbsp;
&nbsp;&nbsp;(input) fully-qualified pathname of a directory into which user SlurmUser (as defined
in slurm.conf) can create a file and write state information into that file. Cannot be NULL.</p>
<p style="margin-left:.2in"><b>Returns</b>: SLURM_SUCCESS if successful. On failure,
the plugin should return SLURM_ERROR.</p>

<p class="commandline">int select_p_state_restore (char *dir_name);</p>
<p style="margin-left:.2in"><b>Description</b>: Restore any global node selection state
information from a file within the specified directory. The actual file name used is plugin specific.
It is recommended that any magic number associated with the global switch state be verified.
This function is called by the slurmctld daemon on startup.</p>
<p style="margin-left:.2in"><b>Arguments</b>:<span class="commandline"> dir_name</span>&nbsp;
&nbsp;&nbsp;(input) fully-qualified pathname of a directory containing a state information file
from which user SlurmUser (as defined in slurm.conf) can read. Cannot be NULL.</p>
<p style="margin-left:.2in"><b>Returns</b>: SLURM_SUCCESS if successful. On failure,
the plugin should return SLURM_ERROR, causing slurmctld to exit.</p>

<p class="footer"><a href="#top">top</a></p>

<h3>State Initialization Functions</h3>

<p class="commandline">int select_p_node_init (struct node_record *node_ptr, int node_cnt);</p>
<p style="margin-left:.2in"><b>Description</b>: Note the initialization of the
node record data structure. This function is called by the slurmctld daemon
when the node records are initially established and again when any nodes are
added to or removed from the data structure. </p>
<p style="margin-left:.2in"><b>Arguments</b>:<br>
<span class="commandline"> node_ptr</span>&nbsp;&nbsp;&nbsp;(input) pointer
to the node data records. Data in these records can read. Nodes deleted after initialization
may have their the <i>name</i> field in the record cleared (zero length) rather than
rebuilding the node records and bitmaps.<br><br>
<span class="commandline"> node_cnt</span>&nbsp; &nbsp;&nbsp;(input) number
of node data records.</p>
<p style="margin-left:.2in"><b>Returns</b>: SLURM_SUCCESS if successful. On failure,
the plugin should return SLURM_ERROR, causing slurmctld to exit.</p>

<p class="commandline">int select_p_block_init (List part_list);</p>
<p style="margin-left:.2in"><b>Description</b>: Note the initialization of the
partition record data structure. This function is called by the slurmctld
daemon when the partition records are initially established and again
when any partition configurations change. </p>
<p style="margin-left:.2in"><b>Arguments</b>:
<span class="commandline"> part_list</span>&nbsp;&nbsp;&nbsp;(input) list of partition
record entries. Note that some of these partitions may have no associated nodes. Also
consider that nodes can be removed from one partition and added to a different partition.</p>
<p style="margin-left:.2in"><b>Returns</b>: SLURM_SUCCESS if successful. On failure,
the plugin should return SLURM_ERROR, causing slurmctld to exit.</p>

<p class="commandline">int select_p_job_init(List job_list);<p>
<p style="margin-left:.2in"><b>Description</b>: Used at slurmctld daemon
startup to synchronize plugin (and node) state with that of currently active
jobs.</p>
<p style="margin-left:.2in"><b>Arguments</b>:
<span class="commandline"> job_list</span>&nbsp; &nbsp;&nbsp;(input)
list of slurm jobs from slurmctld job records.</p>
<p style="margin-left:.2in"><b>Returns</b>: SLURM_SUCCESS if successful. On failure,
the plugin should return SLURM_ERROR.</p>

<p class="commandline">int select_p_reconfigure (void);</p>
<p style="margin-left:.2in"><b>Description</b>: Used to notify plugin
of change in partition configuration or general configuration change.
The plugin will test global variables for changes as appropriate.</p>
<p style="margin-left:.2in"><b>Returns</b>: SLURM_SUCCESS if successful, otherwise SLURM_ERROR</p>

<p class="footer"><a href="#top">top</a></p>


<h3>Node-Specific Functions</h3>

<p class="commandline">select_nodeinfo_t *select_p_select_nodeinfo_alloc(void);</p>
<p style="margin-left:.2in"><b>Description</b>: Allocate a buffer for select
plugin specific information about a node. Use select_p_select_nodeinfo_free()
to free the returned data structure.</p>
<p style="margin-left:.2in"><b>Returns</b>: A buffer for select plugin specific
information about a node or NULL on failure. Use select_p_select_nodeinfo_free()
to free this data structure.</p>

<p class="commandline">int select_p_select_nodeinfo_pack(select_nodeinfo_t *nodeinfo,
Buf buffer, uint16_t protocol_version);</p>
<p style="margin-left:.2in"><b>Description</b>: Pack select plugin specific
information about a node into a buffer for node queries.</p>
<p style="margin-left:.2in"><b>Argument</b>:<br>
<span class="commandline"> nodeinfo</span>&nbsp; &nbsp;&nbsp;(input) Node information to be packed.<br>
<span class="commandline"> buffer</span>&nbsp; &nbsp;&nbsp;(input/output) pointer
to buffer into which the node information is packed.<br>
<span class="commandline"> protocol_version</span>&nbsp; &nbsp;&nbsp;(input)
Version number of the data packing mechanism (needed for backward compatibility).</p>
<p style="margin-left:.2in"><b>Returns</b>: SLURM_SUCCESS if successful, otherwise SLURM_ERROR</p>

<p class="commandline">int select_p_select_nodeinfo_unpack(select_nodeinfo_t **nodeinfo,
Buf buffer, uint16_t protocol_version);</p>
<p style="margin-left:.2in"><b>Description</b>: Unpack select plugin specific
information about a node from a buffer for node queries. Use
select_p_select_nodeinfo_free() to free the returned data structure.</p>
<p style="margin-left:.2in"><b>Argument</b>:<br>
<span class="commandline"> nodeinfo</span>&nbsp; &nbsp;&nbsp;(output) Node
information unpacked from the buffer. Use select_p_select_nodeinfo_free()
to free the returned data structure.<br>
<span class="commandline"> buffer</span>&nbsp; &nbsp;&nbsp;(input/output) pointer
to buffer from which the node information is to be unpacked.<br>
<span class="commandline"> protocol_version</span>&nbsp; &nbsp;&nbsp;(input)
Version number of the data packing mechanism (needed for backward compatibility).</p>
<p style="margin-left:.2in"><b>Returns</b>: SLURM_SUCCESS if successful, otherwise SLURM_ERROR</p>

<p class="commandline">int select_p_select_nodeinfo_free(select_nodeinfo_t *nodeinfo);</p>
<p style="margin-left:.2in"><b>Description</b>: Free a buffer which was
previously allocated for select plugin specific information about a node.</p>
<p style="margin-left:.2in"><b>Argument</b>:
<span class="commandline"> nodeinfo</span>&nbsp; &nbsp;&nbsp;(input/output) The buffer to be freed.</p>
<p style="margin-left:.2in"><b>Returns</b>: SLURM_SUCCESS if successful, otherwise SLURM_ERROR</p>

<p class="commandline">int int select_p_select_nodeinfo_set(struct job_record *job_ptr);</p>
<p style="margin-left:.2in"><b>Description</b>: Reset select plugin specific
information about a job. Called by slurmctld daemon after that job's state has
been restored (at startup) or job has been scheduled.</p>
<p style="margin-left:.2in"><b>Argument</b>:
<span class="commandline"> job_ptr</span>&nbsp; &nbsp;&nbsp;(input) Pointer
to the updated job.</p>
<p style="margin-left:.2in"><b>Returns</b>: SLURM_SUCCESS if successful. On failure,
the plugin should return SLURM_ERROR.</p>

<p class="commandline">int select_p_select_nodeinfo_set_all(void);</p>
<p style="margin-left:.2in"><b>Description</b>: Update select plugin specific
information about every node as needed.</p>
<p style="margin-left:.2in"><b>Returns</b>: SLURM_SUCCESS if successful. On failure,
the plugin should return SLURM_ERROR.</p>

<p class="commandline">int select_p_select_nodeinfo_get(select_nodeinfo_t *nodeinfo,
enum select_nodedata_type dinfo, enum node_states state, void *data);</p>
<p style="margin-left:.2in"><b>Description</b>: Get information from a
select plugin's node specific data structure.</p>
<p style="margin-left:.2in"><b>Argument</b>:<br>
<span class="commandline"> nodeinfo</span>&nbsp; &nbsp;&nbsp;(input) Node information
data structure from which information is to get retrieved.<br>
<span class="commandline"> dinfo</span>&nbsp; &nbsp;&nbsp;(input) Data type to
be retrieved.<br>
<span class="commandline"> state</span>&nbsp; &nbsp;&nbsp;(input) Node state filter
to be applied (e.g. only get information about ALLOCATED nodes).<br>
<span class="commandline"> data</span>&nbsp; &nbsp;&nbsp;(output) The retrieved data.</p>
<p style="margin-left:.2in"><b>Returns</b>: SLURM_SUCCESS if successful. On failure,
the plugin should return SLURM_ERROR.</p>

<p class="commandline">int select_p_update_node_config (int index);</p>
<p style="margin-left:.2in"><b>Description</b>: note that a node has
registered with a different configuration than previously registered.
For example, the node was configured with 1GB of memory in slurm.conf,
but actually registered with 2GB of memory.</p>
<p style="margin-left:.2in"><b>Arguments</b>:<br>
<span class="commandline"> index</span>&nbsp;&nbsp;&nbsp;(input) zero origin index
of the node in reference to the entire system.<br>
<p style="margin-left:.2in"><b>Returns</b>: SLURM_SUCCESS if successful, otherwise SLURM_ERROR</p>

<p class="commandline">bool select_p_node_ranking(struct node_record *node_ptr, int node_cnt)</p>
<p style="margin-left:.2in"><b>Description</b>: This function is called by the slurmctld
daemon at start time to set node rank information for recording the nodes to
optimize application performance. </p>
<p style="margin-left:.2in"><b>Arguments</b>:<br>
<span class="commandline"> node_ptr</span>&nbsp;&nbsp;&nbsp;(input/output) pointer
to the node data structure. Each node's node rank field may be set.<br>
<span class="commandline"> node_cnt</span>&nbsp;&nbsp;&nbsp;(input) number
of nodes configured on the system.</p>
<p style="margin-left:.2in"><b>Returns</b>: true if node rank information has
been set.</p>

<p class="commandline">int select_p_update_node_state (struct node_record *node_ptr);</p>
<p style="margin-left:.2in"><b>Description</b>: push a node state change
into the plugin. The index should be the index from the slurmctld of
the entire system.</p>
<p style="margin-left:.2in"><b>Arguments</b>:<br>
<span class="commandline"> node_ptr</span>&nbsp;&nbsp;&nbsp;(input/output) pointer
to the node data structure. Each node's node rank field may be set.<br>
<p style="margin-left:.2in"><b>Returns</b>: SLURM_SUCCESS if successful, otherwise SLURM_ERROR</p>

<p class="commandline">int select_p_alter_node_cnt (enum
select_node_cnt type, void *data);</p>
<p style="margin-left:.2in"><b>Description</b>: Used for systems like an IBM
Bluegene system where one Slurm node is mapped to many compute nodes. In
Bluegene's case one Slurm node/midplane represents 512 compute nodes, but
since 512 is typically the smallest allocatable block Slurm treats
it as one node.  This is a function so the user can issue a 'real'
number and the function will alter it so Slurm can understand what the
user really means in Slurm terms.</p>
<p style="margin-left:.2in"><b>Arguments</b>:<br>
<span class="commandline"> type</span>&nbsp;&nbsp;&nbsp;(input) enum
telling the plugin how to transform the data.<br>
<span class="commandline"> data</span>&nbsp;&nbsp;&nbsp;(input/output)
Is a void * and the actual data type depends upon the first argument to this
function (type).</p>
<p style="margin-left:.2in"><b>Returns</b>: SLURM_SUCCESS if successful, otherwise SLURM_ERROR</p>

<p class="footer"><a href="#top">top</a></p>


<h3>Block-Specific Functions</h3>

<p class="commandline">int select_p_update_sub_node (update_block_msg_t *block_desc_ptr);</p>
<p style="margin-left:.2in"><b>Description</b>: Update the state of a portion of
a Slurm node. Currently used on BlueGene systems to place node cards within a
midplane into or out of an error state.</p>
<p style="margin-left:.2in"><b>Arguments</b>:
<span class="commandline"> block_desc_ptr</span>&nbsp;&nbsp;&nbsp;(input) pointer
to the modified block containing the sub-block name and its new state.</p>
<p style="margin-left:.2in"><b>Returns</b>: SLURM_SUCCESS if successful, otherwise SLURM_ERROR</p>

<p class="commandline">int select_p_update_block (update_block_msg_t *block_desc_ptr);</p>
<p style="margin-left:.2in"><b>Description</b>: This function is called when the admin needs
to manually update the state of a block. </p>
<p style="margin-left:.2in"><b>Arguments</b>:
<span class="commandline"> block_desc_ptr</span>&nbsp;&nbsp;&nbsp;(input) block
description variable.  Containing the block name and the state to set the block.</p>
<p style="margin-left:.2in"><b>Returns</b>: SLURM_SUCCESS if successful. On failure,
the plugin should return SLURM_ERROR.</p>

<p class="footer"><a href="#top">top</a></p>


<h3>Job-Specific Functions</h3>

<p class="commandline">select_jobinfo_t *select_p_select_jobinfo_alloc(void);</p>
<p style="margin-left:.2in"><b>Description</b>: Allocate a buffer for select
plugin specific information about a job. Use select_p_select_jobinfo_free()
to free the allocated memory.</p>
<p style="margin-left:.2in"><b>Returns</b>: Pointer to a select plugin buffer
for a job or NULL on failure. Use select_p_select_jobinfo_free() to free the
allocated memory.</p>

<p class="commandline">select_jobinfo_t *select_p_select_jobinfo_copy(select_jobinfo_t *jobinfo);</p>
<p style="margin-left:.2in"><b>Description</b>: Copy the buffer containing select
plugin specific information about a job. Use select_p_select_jobinfo_free()
to free the allocated memory.</p>
<p style="margin-left:.2in"><b>Arguments</b>:
<span class="commandline"> jobinfo</span>&nbsp; &nbsp;&nbsp;(input) pointer
to the select plugin specific information about a job.</p>
<p style="margin-left:.2in"><b>Returns</b>: A copy of jobinfo or NULL on
failure. Use select_p_select_jobinfo_free() to free the allocated memory.</p>

<p class="commandline">int select_p_select_jobinfo_free(select_jobinfo_t *jobinfo);</p>
<p style="margin-left:.2in"><b>Description</b>: Free the buffer containing select
plugin specific information about a job.</p>
<p style="margin-left:.2in"><b>Arguments</b>:
<span class="commandline"> jobinfo</span>&nbsp; &nbsp;&nbsp;(input) pointer
to the select plugin specific information about a job.</p>
<p style="margin-left:.2in"><b>Returns</b>: SLURM_SUCCESS if successful. On failure,
the plugin should return SLURM_ERROR.</p>

<p class="commandline">int select_p_select_jobinfo_pack(select_jobinfo_t *jobinfo,
Buf buffer, uint16_t protocol_version);</p>
<p style="margin-left:.2in"><b>Description</b>: Pack into a buffer the contents
of the select plugin specific information about a job.</p>
<p style="margin-left:.2in"><b>Arguments</b>:<br>
<span class="commandline"> jobinfo</span>&nbsp; &nbsp;&nbsp;(input) pointer
to the select plugin specific information about a job.<br>
<span class="commandline"> buffer</span>&nbsp; &nbsp;&nbsp;(input/output) pointer
to buffer into which the job information is packed.<br>
<span class="commandline"> protocol_version</span>&nbsp; &nbsp;&nbsp;(input)
Version number of the data packing mechanism (needed for backward compatibility).</p>
<p style="margin-left:.2in"><b>Returns</b>: SLURM_SUCCESS if successful. On failure,
the plugin should return SLURM_ERROR.</p>

<p class="commandline">int select_p_select_jobinfo_unpack(select_jobinfo_t **jobinfo_pptr,
Buf buffer, uint16_t protocol_version);</p>
<p style="margin-left:.2in"><b>Description</b>: Unpack from a buffer the contents
of the select plugin specific information about a job.
The returned value must be freed using select_p_select_jobinfo_free().</p>
<p style="margin-left:.2in"><b>Arguments</b>:<br>
<span class="commandline"> jobinfo</span>&nbsp; &nbsp;&nbsp;(output) pointer
to the select plugin specific information about a job. The returned value must
be freed using select_p_select_jobinfo_free().<br>
<span class="commandline"> buffer</span>&nbsp; &nbsp;&nbsp;(input/output) pointer
to buffer from which the job information is unpacked.<br>
<span class="commandline"> protocol_version</span>&nbsp; &nbsp;&nbsp;(input)
Version number of the data packing mechanism (needed for backward compatibility).</p>
<p style="margin-left:.2in"><b>Returns</b>: SLURM_SUCCESS if successful. On failure,
the plugin should return SLURM_ERROR.</p>

<p class="commandline">int select_p_select_jobinfo_get(select_jobinfo_t *jobinfo,
enum select_jobdata_type data_type, void *data);</p>
<p style="margin-left:.2in"><b>Description</b>: Get the contents of a field
from the select plugin specific information about a job.</p>
<p style="margin-left:.2in"><b>Arguments</b>:<br>
<span class="commandline"> jobinfo</span>&nbsp; &nbsp;&nbsp;(input) pointer
to the select plugin specific information about a job to be read.<br>
<span class="commandline"> data_type</span>&nbsp; &nbsp;&nbsp;(input) identification
of the field to be retrieved.<br>
<span class="commandline"> data</span>&nbsp; &nbsp;&nbsp;(output) data read
from the job record.</p>
<p style="margin-left:.2in"><b>Returns</b>: SLURM_SUCCESS if successful. On failure,
the plugin should return SLURM_ERROR.</p>

<p class="commandline">int select_p_select_jobinfo_set(select_jobinfo_t *jobinfo,
enum select_jobdata_type data_type, void *data);</p>
<p style="margin-left:.2in"><b>Description</b>: Set a field in the select
plugin specific information about a job.</p>
<p style="margin-left:.2in"><b>Arguments</b>:<br>
<span class="commandline"> jobinfo</span>&nbsp; &nbsp;&nbsp;(input/output) pointer
to the select plugin specific information about a job to be modified.<br>
<span class="commandline"> data_type</span>&nbsp; &nbsp;&nbsp;(input) identification
of the field to be set.<br>
<span class="commandline"> data</span>&nbsp; &nbsp;&nbsp;(input) data to be written
into the job record.</p>
<p style="margin-left:.2in"><b>Returns</b>: SLURM_SUCCESS if successful. On failure,
the plugin should return SLURM_ERROR.</p>

<p class="commandline">char *select_p_select_jobinfo_sprint(select_jobinfo_t *jobinfo,
char *buf, size_t size, int mode);</p>
<p style="margin-left:.2in"><b>Description</b>: Print the contents of the select
plugin specific information about a job.</p>
<p style="margin-left:.2in"><b>Arguments</b>:<br>
<span class="commandline"> jobinfo</span>&nbsp; &nbsp;&nbsp;(input) pointer
to the select plugin specific information about a job.<br>
<span class="commandline"> buf</span>&nbsp; &nbsp;&nbsp;(input/output) buffer
into which the contents are written.<br>
<span class="commandline"> size</span>&nbsp; &nbsp;&nbsp;(input) size of buf in bytes.<br>
<span class="commandline"> mode</span>&nbsp; &nbsp;&nbsp;(input) print mode, see enum select_print_mode.</p>
<p style="margin-left:.2in"><b>Returns</b>: Pointer to the buf on success or NULL on failure.</p>

<p class="commandline">char *select_p_select_jobinfo_xstrdup(select_jobinfo_t *jobinfo, int mode);</p>
<p style="margin-left:.2in"><b>Description</b>: Print the contents of the select
plugin specific information about a job. The return value must be released using the xfree() function.</p>
<p style="margin-left:.2in"><b>Arguments</b>:<br>
<span class="commandline"> jobinfo</span>&nbsp; &nbsp;&nbsp;(input) pointer
to the select plugin specific information about a job.<br>
<span class="commandline"> mode</span>&nbsp; &nbsp;&nbsp;(input) print mode, see enum select_print_mode.</p>
<p style="margin-left:.2in"><b>Returns</b>: Pointer to a string on success or NULL on failure.
Call xfree() to release the memory allocated for the return value.</p>

<p class="commandline">int select_p_job_test (struct job_record *job_ptr,
bitstr_t *bitmap, uint32_t min_nodes, uint32_t max_nodes, uint32_t req_nodes, uint32_t mode,
List preemption_candidates, List *preempted_jobs, bitstr_t *exc_core_bitmap);</p>
<p style="margin-left:.2in"><b>Description</b>: Given a job's scheduling requirement
specification and a set of nodes which might  be used to satisfy the request, identify
the nodes which "best" satisfy the request. Note that nodes being considered for allocation
to the job may include nodes already allocated to other jobs, even if node sharing is
not permitted. This is done to ascertain whether or not job may be allocated resources
at some later time (when the other jobs complete). This permits Slurm to reject
non-runnable jobs at submit time rather than after they have spent hours queued.
Informing users of problems at job submission time permits them to quickly resubmit
the job with appropriate constraints.</p>
<p style="margin-left:.2in"><b>Arguments</b>:<br>
<span class="commandline"> job_ptr</span>&nbsp; &nbsp;&nbsp;(input) pointer
to the job being considered for scheduling. Data in this job record may safely be read.
Data of particular interest include <i>details->contiguous</i> (set if allocated nodes
should be contiguous), <i>num_procs</i> (minimum processors in allocation) and
<i>details->req_node_bitmap</i> (specific required nodes).<br>
<span class="commandline"> bitmap</span>&nbsp; &nbsp;&nbsp;(input/output)
bits representing nodes which might be allocated to the job are set on input.
This function should clear the bits representing nodes not required to satisfy
job's scheduling request.
Bits left set will represent nodes to be used for this job. Note that the job's
required nodes (<i>details->req_node_bitmap</i>) will be a superset
<i>bitmap</i> when the function is called.<br>
<span class="commandline"> min_nodes</span>&nbsp; &nbsp;&nbsp;(input)
minimum number of nodes to allocate to this job. Note this reflects both job
and partition specifications.<br>
<span class="commandline"> max_nodes</span>&nbsp; &nbsp;&nbsp;(input)
maximum number of nodes to allocate to this job. Note this reflects both job
and partition specifications.<br>
<span class="commandline"> req_nodes</span>&nbsp; &nbsp;&nbsp;(input)
the requested (desired)  of nodes to allocate to this job. This reflects job's
maximum node specification (if supplied).<br>
<span class="commandline"> mode</span>&nbsp; &nbsp;&nbsp;(input)
controls the mode of operation. Valid options are:<br>
* SELECT_MODE_RUN_NOW: try to schedule job now<br>
* SELECT_MODE_TEST_ONLY: test if job can ever run<br>
* SELECT_MODE_WILL_RUN: determine when and where job can run<br>
<span class="commandline"> preemption_candidates</span>&nbsp; &nbsp;&nbsp;(input)
list of pointers to jobs which may be preempted in order to initiate this
pending job. May be NULL if there are no preemption candidates.<br>
<span class="commandline"> preempted_jobs</span>&nbsp; &nbsp;&nbsp;(input/output)
list of jobs which must be preempted in order to initiate the pending job.
If the value is NULL, no job list is returned.
If the list pointed to has a value of NULL, a new list will be created
otherwise the existing list will be overwritten.
Use the <i>list_destroy</i> function to destroy the list when no longer
needed.<br>
<span class="commandline"> exc_core_bitmap</span>&nbsp; &nbsp;&nbsp;(input)
bitmap of cores held for advanced reservations.</p>
<p style="margin-left:.2in"><b>Returns</b>: SLURM_SUCCESS if successful. On failure,
the plugin should return SLURM_ERROR .</p>

<p class="commandline">int select_p_job_begin (struct job_record *job_ptr);</p>
<p style="margin-left:.2in"><b>Description</b>: Note the initiation of the specified job
is about to begin. This function is called immediately after
<span class="commandline">select_p_job_test()</span> successfully completes for this job.
<p style="margin-left:.2in"><b>Arguments</b>:
<span class="commandline"> job_ptr</span>&nbsp; &nbsp;&nbsp;(input) pointer
to the job being initialized. Data in this job record may safely be read or written.
The <i>nodes</i> and <i>node_bitmap</i> fields of this job record identify the
nodes which have already been selected for this job to use.</p>
<p style="margin-left:.2in"><b>Returns</b>: SLURM_SUCCESS if successful. On failure,
the plugin should return SLURM_ERROR, which causes the job to be requeued for
later execution.</p>

<p class="commandline">int select_p_job_ready (struct job_record *job_ptr);</p>
<p style="margin-left:.2in"><b>Description</b>: Test if resources are configured
and ready for job execution. This function is only used in the job prolog for
BlueGene systems to determine if the bgblock has been booted and is ready for use.</p>
<p style="margin-left:.2in"><b>Arguments</b>:
<span class="commandline"> job_ptr</span>&nbsp; &nbsp;&nbsp;(input) pointer
to the job being initialized. Data in this job record may safely be read.
The <i>nodes</i> and <i>node_bitmap</i> fields of this job record identify the
nodes which have already been selected for this job to use. </p>
<p style="margin-left:.2in"><b>Returns</b>: 1 if the job may begin execution,
0 otherwise.</p>

<p class="commandline">int select_p_job_fini (struct job_record *job_ptr);</p>
<p style="margin-left:.2in"><b>Description</b>: Note the termination of the
specified job. This function is called as the termination process for the
job begins (prior to killing the tasks).</p>
<p style="margin-left:.2in"><b>Arguments</b>:
<span class="commandline"> job_ptr</span>&nbsp; &nbsp;&nbsp;(input) pointer
to the job being terminated. Data in this job record may safely be read or written.
The <i>nodes</i> and/or <i>node_bitmap</i> fields of this job record identify the
nodes which were selected for this job to use.</p>
<p style="margin-left:.2in"><b>Returns</b>: SLURM_SUCCESS if successful. On failure,
the plugin should return SLURM_ERROR.</p>

<p class="commandline">int select_p_job_signal (struct job_record *job_ptr,
int signal);</p>
<p style="margin-left:.2in"><b>Description</b>: Signal the specified job.
This is needed for architectures where the job steps are launched by a
mechanism outside of Slurm, for example when ALPS is used on Cray systems.</p>
<p style="margin-left:.2in"><b>Arguments</b>:<br>
<span class="commandline"> job_ptr</span>&nbsp; &nbsp;&nbsp;(input) pointer
to the job to be signaled.<br>
<span class="commandline"> signal</span>&nbsp; &nbsp;&nbsp;(input) signal to
be sent to the job.</p>
<p style="margin-left:.2in"><b>Returns</b>: SLURM_SUCCESS if successful. On
failure, the plugin should return a Slurm error code.</p>


<p class="commandline">int select_p_job_mem_confirm (struct job_record *job_ptr);</p>
<p style="margin-left:.2in"><b>Description</b>: Confirm that a job's memory
allocation is still valid after a node is restarted. This is an issue if the
job is allocated all of the memory on a node and that node is restarted with a
different memory size than at the time it is allocated to the job. This would
mostly be an issue on an Intel KNL node where the memory size would vary with
the MCDRAM cache mode.</p>
<p style="margin-left:.2in"><b>Arguments</b>:<br>
<span class="commandline"> job_ptr</span>&nbsp; &nbsp;&nbsp;(input) pointer
to the job to be validated.</p>
<p style="margin-left:.2in"><b>Returns</b>: SLURM_SUCCESS if successful. On
failure, the plugin should return a Slurm error code.</p>

<p class="commandline">int select_p_job_suspend (struct job_record *job_ptr,
bool indf_susp);</p>
<p style="margin-left:.2in"><b>Description</b>: Suspend the specified job.
Release resources for use by other jobs.</p>
<p style="margin-left:.2in"><b>Arguments</b>:<br>
<span class="commandline"> job_ptr</span>&nbsp; &nbsp;&nbsp;(input) pointer
to the job being suspended. Data in this job record may safely be read or
written.  The <i>nodes</i> and/or <i>node_bitmap</i> fields of this job record
identify the nodes which were selected for this job to use.<br>
<span class="commandline"> indf_susp</span>&nbsp; &nbsp;&nbsp;(input) flag
which if set indicates the job is being suspended indefinitely by the user or
administrator. If not set, the job is being suspended temporarily for gang
scheduling.</p>
<p style="margin-left:.2in"><b>Returns</b>: SLURM_SUCCESS if successful. On
failure, the plugin should return a Slurm error code.</p>

<p class="commandline">int select_p_job_resume (struct job_record *job_ptr,
bool indf_susp);</p>
<p style="margin-left:.2in"><b>Description</b>: Resume the specified job
which was previously suspended.</p>
<p style="margin-left:.2in"><b>Arguments</b>:<br>
<span class="commandline"> job_ptr</span>&nbsp; &nbsp;&nbsp;(input) pointer
to the job being resumed. Data in this job record may safely be read or
written.  The <i>nodes</i> and/or <i>node_bitmap</i> fields of this job record
identify the nodes which were selected for this job to use.<br>
<span class="commandline"> indf_susp</span>&nbsp; &nbsp;&nbsp;(input) flag
which if set indicates the job is being resumed after being suspended
indefinitely by the user or administrator. If not set, the job is being
resumed after being temporarily suspended for gang scheduling.</p>
<p style="margin-left:.2in"><b>Returns</b>: SLURM_SUCCESS if successful. On
failure, the plugin should return a Slurm error code.</p>

<p class="commandline">int select_p_job_expand_allow (void);</p>
<p style="margin-left:.2in"><b>Description</b>: Report the ability of this
select plugin to expand jobs.</p>
<p style="margin-left:.2in"><b>Returns</b>: True if job expansion is
supported, otherwise false.</p>

<p class="commandline">int select_p_job_expand (struct job_record *from_job_ptr,
struct job_record *to_job_ptr);</p>
<p style="margin-left:.2in"><b>Description</b>: Transfer all resources
currently allocated to one job to another job. One job is left with no
allocated resources and the other job is left with the resources previously
allocated to both jobs.</p>
<p style="margin-left:.2in"><b>Arguments</b>:<br>
<span class="commandline"> from_job_ptr</span>&nbsp; &nbsp;&nbsp;(input) pointer
to the job being to have all of its resources removed.<br>
<span class="commandline"> to_job_ptr</span>&nbsp; &nbsp;&nbsp;(input) pointer
to the job getting all of the resources previously either job.</p>
<p style="margin-left:.2in"><b>Returns</b>: SLURM_SUCCESS if successful. On
failure, the plugin should return a Slurm error code.</p>

<p class="commandline">int select_p_job_resized (struct job_record *job_ptr,
struct node_record *node_ptr);</p>
<p style="margin-left:.2in"><b>Description</b>: Remove the specified node
from the job's allocation.</p>
<p style="margin-left:.2in"><b>Arguments</b>:<br>
<span class="commandline"> job_ptr</span>&nbsp; &nbsp;&nbsp;(input) pointer
to the job being decreased in size.<br>
<span class="commandline"> node_ptr</span>&nbsp; &nbsp;&nbsp;(input) pointer
to the node being removed from a job's allocation.</p>
<p style="margin-left:.2in"><b>Returns</b>: SLURM_SUCCESS if successful. On
failure, the plugin should return a Slurm error code.</p>

<p class="footer"><a href="#top">top</a></p>


<h3>Step-Specific Functions</h3>

<p class="commandline">bitstr_t *select_p_step_pick_nodes(struct job_record *job_ptr,
select_jobinfo_t *step_jobinfo, uint32_t node_count)</p>
<p style="margin-left:.2in"><b>Description</b>: If the select plugin needs to
select nodes for a job step, then do so here.<br>
<b>NOTE:</b> Only select/bluegene selects the job step resources. The logic
within the slurmctld daemon directly selects resources for a job step for all
other select plugins.</p>
<p style="margin-left:.2in"><b>Arguments</b>:<br>
<span class="commandline"> job_ptr</span>&nbsp; &nbsp;&nbsp;(input)
Pointer to the job which is attempting to allocate a job step.</br>
<span class="commandline"> step_jobinfo</span>&nbsp; &nbsp;&nbsp;(input/output)
On input, this is a pointer to an empty buffer. On output for a successful
job step allocation, this structure is filled in with detailed information
about the job step allocation.</br>
<span class="commandline"> node_count</span>&nbsp; &nbsp;&nbsp;(input)
Number of nodes required by the new job step.</p>
<p style="margin-left:.2in"><b>Returns</b>: If successful, then return a
bitmap of the nodes allocated to the job step, otherwise return NULL and the
logic within the slurmctld daemon will select the nodes to be allocated to
the job step.</p>

<p class="commandline">int select_p_step_finish(struct step_record *step_ptr, bool killing_step)</p>
<p style="margin-left:.2in"><b>Description</b>: Note that a job step is completing execution</p>
<p style="margin-left:.2in"><b>Arguments</b>:<br>
<span class="commandline"> step_ptr</span>&nbsp; &nbsp;&nbsp;(input)
Pointer to the step which has completed execution.<br>
<span class="commandline"> killing_step</span>&nbsp; &nbsp;&nbsp;(input)
True if we are begining the termination of the step (for example, when SIGKILL is being sent);
False if the termination of the step has completed (all processes have exited).</p>
<p style="margin-left:.2in"><b>Returns</b>: SLURM_SUCCESS if successful. On failure,
the plugin should return SLURM_ERROR.</p>

<p class="commandline">int select_p_fail_cnode(struct step_record *step_ptr);</p>
<p style="margin-left:.2in"><b>Description</b>: This function fails
  certain cnodes in a blocks midplane.</p>
<p style="margin-left:.2in"><b>Arguments</b>:<br>
<span class="commandline">step_ptr</span>&nbsp; &nbsp;&nbsp(input)
information on the step that has failed cnodes.</p>
<p style="margin-left:.2in"><b>Returns</b>: SLURM_SUCCESS if successful. On failure,
the plugin should return SLURM_ERROR.</p>

<p class="footer"><a href="#top">top</a></p>


<h3>Advanced Reservation Functions</h3>

<p class="commandline">bitstr_t * select_p_resv_test(resv_desc_msg_t *resv_desc_ptr, uint32_t node_cnt, bitstr_t *avail_bitmap, bitstr_t **core_bitmap)</p>
<p style="margin-left:.2in"><b>Description</b>: Identify the nodes which best
satisfy a reservation request taking system topology into consideration if
applicable.</p>
<p style="margin-left:.2in"><b>Arguments</b>:<br>
<span class="commandline"> resv_desc_ptr</span>&nbsp; &nbsp;&nbsp;(input/output)
the request of the reservation.  The node_list could be changed inside
of the plugin.<br>
<span class="commandline"> node_cnt</span>&nbsp; &nbsp;&nbsp;(input)
number of nodes required to satisfy the reservation request.<br>
<span class="commandline"> avail_bitmap</span>&nbsp; &nbsp;&nbsp;(input/output)
a bitmap of the nodes which are available for use in creating the reservation.<br>
<span class="commandline"> core_bitmap</span>&nbsp; &nbsp;&nbsp;(input/output)
cores which can not be used for this reservation IN, and cores to be
used in the reservation OUT (flush bitstr then apply only used cores).<br>
<p style="margin-left:.2in"><b>Returns</b>: A bitmap of the nodes which should
be used for the advanced reservation or NULL if the selected nodes can not
be used for an advanced reservation.</p>

<p class="footer"><a href="#top">top</a></p>

<h3>Get Information Functions</h3>

<p class="commandline">int select_p_get_info_from_plugin(enum select_plugindata_info dinfo,
struct job_record *job_ptr, void *data);</p>
<p style="margin-left:.2in"><b>Description</b>: Get plugin-specific information
about a job.</p>
<p style="margin-left:.2in"><b>Arguments</b>:<br>
<span class="commandline"> info</span>&nbsp; &nbsp;&nbsp;(input) identifies
the type of data to be updated.<br>
<span class="commandline"> job_ptr</span>&nbsp; &nbsp;&nbsp;(input) pointer to
the job related to the query (if applicable; may be NULL).<br>
<span class="commandline"> data</span>&nbsp; &nbsp;&nbsp;(output) the requested data.</p>
<p style="margin-left:.2in"><b>Returns</b>: SLURM_SUCCESS if successful. On failure,
the plugin should return SLURM_ERROR.</p>

<p class="commandline">int select_p_pack_select_info(time_t last_query_time,
uint16_t show_flags, Buf *buffer_ptr, uint16_t protocol_version);</p>
<p style="margin-left:.2in"><b>Description</b>: Pack plugin-specific information
about its general state into a buffer. Currently only used by select/bluegene
to pack block state information.<br>
<b>NOTE:</b> Functions to work with this data may be needed on computers
without the plugin which generated the data, so those functions are in
src/common modules. The unpack function is performed by
slurm_unpack_block_info_members() in src/common/slurm_protocol_pack.c
using BlueGene specific data structures. Use destroy_select_ba_request()
in src/common/noe_select.c to free the data structure's memory.</p>
<p style="margin-left:.2in"><b>Arguments</b>:<br>
<span class="commandline"> last_query_time</span>&nbsp; &nbsp;&nbsp;(input)
Time when the data was previously requested (used so only updated information
needs to be sent).<br>
<span class="commandline"> show_flags</span>&nbsp; &nbsp;&nbsp;(input) identifies
the type of data requested.<br>
<span class="commandline"> buffer_ptr</span>&nbsp; &nbsp;&nbsp;(input/output)
Pointer to buffer filled in with select plugin state information.</br>
<span class="commandline"> protocol_version</span>&nbsp; &nbsp;&nbsp;(input)
Version number of the data packing mechanism (needed for backward compatibility).</p>
<p style="margin-left:.2in"><b>Returns</b>: SLURM_SUCCESS if successful. On failure,
the plugin should return SLURM_ERROR.</p>

<p class="footer"><a href="#top">top</a></p>

<h3>Block Allocator interface</h3>

<p class="commandline">void select_p_ba_init(node_info_msg_t *node_info_ptr, bool sanity_check);</p>
<p style="margin-left:.2in"><b>Description</b>: Construct an internal block allocation
table containing information about the nodes on a computer. This allocated memory
should be released  by calling select_p_ba_fini();</p>
<p style="margin-left:.2in"><b>Arguments</b>:<br>
<span class="commandline"> node_info_ptr</span>&nbsp; &nbsp;&nbsp;(input)
Information about the nodes on a system.<br>
<span class="commandline"> sanity_check</span>&nbsp; &nbsp;&nbsp;(input) if set
then validate that the node name suffix values represent coordinates which are
within the system's dimension size (see function select_p_ba_get_dims).</p>

<p class="commandline">void select_p_ba_fini(void);</p>
<p style="margin-left:.2in"><b>Description</b>: Free storage allocated by
select_p_ba_init().</p>

<p class="commandline">int *select_p_ba_get_dims(void);</p>
<p style="margin-left:.2in"><b>Description</b>: Return an array containing
the number of elements in each dimension of the system size. For example, an IBM
Bluegene/P system has a three-dimensional torus topology. If it has eight elements
in the X dimension, and four in the Y and Z dimensions, the returned array will
contain the values 8, 4, 4.</p>
<p style="margin-left:.2in"><b>Returns</b>: An array containing the number of
elements in each dimension of the system size.</p>

<p class="commandline">bitstr_t *select_g_ba_cnodelist2bitmap(char *cnodelist);</p>
<p style="margin-left:.2in"><b>Description</b>: Returns a bitmap
representing the cnodelist input with the bits of the cnodelist in a
midplane not set.
<p style="margin-left:.2in"><b>Arguments</b>:<br>
<span class="commandline"> cnodelist</span>&nbsp; &nbsp;&nbsp;(input)
cnodelist (e.g. on a BGQ it would look something like '[00000x11331]').</br>
<p style="margin-left:.2in"><b>Returns</b>: A bitmap the size of the
  number of cnodes in a midplane with the bits available for use unset.</p>

<p class="footer"><a href="#top">top</a></p>

<p style="text-align:center;">Last modified 11 June 2016</p>

<!--#include virtual="footer.txt"--><|MERGE_RESOLUTION|>--- conflicted
+++ resolved
@@ -16,19 +16,11 @@
 The major type must be &quot;select.&quot; The minor type can be any recognizable
 abbreviation for the type of node selection algorithm. We recommend, for example:</p>
 <ul>
-<<<<<<< HEAD
-<li><b>bluegene</b>&#151;<a href="http://www.research.ibm.com/bluegene/">IBM BlueGene/Q</a>
+<li><b>bluegene</b> &mdash; <a href="http://www.research.ibm.com/bluegene/">IBM BlueGene/Q</a>
 node selector. Note that this plugin not only selects the nodes for a job, but performs
 some initialization and termination functions for the job. Use this plugin for
 BlueGene/Q systems.</li>
-<li><b>cons_res</b>&#151;A plugin that can allocate individual processors,
-=======
-<li><b>bluegene</b> &mdash;<a href="http://www.research.ibm.com/bluegene/">IBM Blue Gene</a>
-node selector. Note that this plugin not only selects the nodes for a job, but performs
-some initialization and termination functions for the job. Use this plugin for
-BlueGene/L, BlueGene/P and BlueGene/Q systems.</li>
 <li><b>cons_res</b> &mdash; A plugin that can allocate individual processors,
->>>>>>> 5a176620
 memory, etc. within nodes. This plugin is recommended for systems with
 many non-parallel programs sharing nodes. For more information see
 <a href=cons_res.html>Consumable Resources in Slurm</a>.</li>
