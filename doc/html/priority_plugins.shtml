<!--#include virtual="header.txt"-->

<h1><a name="top">Slurm Priority Plugin API</a></h1>

<h2> Overview</h2>
<p> This document describes Slurm priority plugins and the API that defines
them. It is intended as a resource to programmers wishing to write their own
<<<<<<< HEAD
SLURM priority plugins.</p>
=======
Slurm priority plugins. This is version 100 of the API.</p>
>>>>>>> 806a03ce

<p>Slurm priority plugins are Slurm plugins that implement the Slurm priority
API described herein. They must conform to the Slurm Plugin API with the
following specifications:</p>

<p><span class="commandline">const char
plugin_type[]="<i>major/minor</i>"</span><br>
The major type must be &quot;priority.&quot; The minor type can be any
recognizable abbreviation for the type of priority.
We recommend, for example:</p>

<ul>
<li><b>basic</b>&#151;A plugin that implements the API and provides basic FIFO
job priority.</li>
<li><b>multifactor</b>&#151;The multi-factor job priority plugin.</li>
</ul>

<<<<<<< HEAD
<p><span class="commandline">const char plugin_name[]</span><br>
Some descriptive name for the plugin.
There is no requirement with respect to its format.</p>
<p><span class="commandline">const uint32_t plugin_version</span><br>
If specified, identifies the version of Slurm used to build this plugin and
any attempt to load the plugin from a different version of Slurm will result
in an error.
If not specified, then the plugin may be loadeed by Slurm commands and
daemons from any version, however this may result in difficult to diagnose
failures due to changes in the arguments to plugin functions or changes
in other Slurm functions used by the plugin.</p>
=======
<p>The <span class="commandline">plugin_name</span> and
<span class="commandline">plugin_version</span> symbols required by the Slurm
Plugin API require no specialization for job priority support.
Note carefully, however, the versioning discussion below.</p>
>>>>>>> 806a03ce

<p>The programmer is urged to study
<span class="commandline">src/plugins/priority/basic/priority_basic.c</span>
for an example implementation of a Slurm priority plugin.</p>

<p class="footer"><a href="#top">top</a></p>

<h2>Data Objects</h2>
<p>The implementation must maintain (though not necessarily directly export) an
enumerated <b>errno</b> to allow Slurm to discover as practically as possible
the reason for any failed API call.  Plugin-specific enumerated integer values
may be used when appropriate.</p>

<p>These values must not be used as return values in integer-valued functions
in the API. The proper error return value from integer-valued functions is
SLURM_ERROR. The implementation should endeavor to provide useful and pertinent
information by whatever means is practical. Successful API calls are not
required to reset any errno to a known value. However, the initial value of any
errno, prior to any error condition arising, should be SLURM_SUCCESS. </p>

<p class="commandline"> job_record</p>
<p style="margin-left:.2in"><b>Description</b>: A slurmctld structure that
contains details about a job.</p>

<p class="commandline"> acct_assoc_rec_t</p>
<p style="margin-left:.2in"><b>Description</b>: A slurm_accounting_storage
structure that contains details about an association.</p>

<p class="commandline"> priority_factors_object_t</p>
<p style="margin-left:.2in"><b>Description</b>: A structure that contains a
job's priority factors.</p>

<p class="commandline"> priority_factors_request_msg_t</p>
<p style="margin-left:.2in"><b>Description</b>: Used to request job priority
factors.  Contains a list of specific job and user ids of the jobs the user
wants to see.</p>

<p class="commandline"> priority_factors_response_msg_t</p>
<p style="margin-left:.2in"><b>Description</b>: Used to return the list of
priority_factors_object_t's containing the job priority factors the user has
asked to see.</p>

<p class="footer"><a href="#top">top</a></p>

<h2>API Functions</h2>
<p>The following functions must appear. Functions which are not implemented should
be stubbed.</p>

<p class="commandline"> int init (void)
<p style="margin-left:.2in"><b>Description</b>:<br>
  Called when the plugin is loaded, before any other functions are
  called. Put global initialization here.
<p style="margin-left:.2in"><b>Returns</b>: <br>
  <span class="commandline">SLURM_SUCCESS</span> on success, or<br>
  <span class="commandline">SLURM_ERROR</span> on failure.</p>

<p class="commandline"> void fini (void)
<p style="margin-left:.2in"><b>Description</b>:<br>
  Called when the plugin is removed. Clear any allocated storage here.
<p style="margin-left:.2in"><b>Returns</b>: None.</p>

<p><b>Note</b>: These init and fini functions are not the same as those
described in the <span class="commandline">dlopen (3)</span> system library.
The C run-time system co-opts those symbols for its own initialization.
The system <span class="commandline">_init()</span> is called before the Slurm
<span class="commandline">init()</span>, and the Slurm
<span class="commandline">fini()</span> is called before the system's
<span class="commandline">_fini()</span>.</p>

<p class="commandline">uint32_t priority_p_set(uint32_t last_prio, struct job_record *job_ptr)</p>
<p style="margin-left:.2in"><b>Description</b>: Sets the priority of the job.</p>
<p style="margin-left:.2in"><b>Arguments</b>:<br>
<span class="commandline">last_prio</span> (input) the priority assigned to the
last job<br>
<span class="commandline">job_ptr</span> (input) pointer to the job record.</p>
<p style="margin-left:.2in"><b>Returns</b>: the priority assigned to the job</p>

<p class="commandline">void priority_p_reconfig(bool assoc_clear)</p>
<p style="margin-left:.2in"><b>Description</b>: Refresh the plugin's
configuration. Called whenever slurmctld is reconfigured.</p>
<p style="margin-left:.2in"><b>Arguments</b>:
<span class="commandline">assoc_clear</span> (input) true if association
and QOS used_cpu_run_secs field has been reset. This should be set to true
when Slurm is reconfigured, but false if an RPC is used to change only the
debug level of debug flags.</p>
<p style="margin-left:.2in"><b>Returns</b>: void</p>

<p class="commandline">void priority_p_set_assoc_usage(acct_assoc_rec_t *assoc)</p>
<p style="margin-left:.2in"><b>Description</b>: Set the normalized and
effective usage for an association.</p>
<p style="margin-left:.2in"><b>Arguments</b>:
<span class="commandline">assoc</span> (input/output) pointer to the association.</p>
<p style="margin-left:.2in"><b>Returns</b>: void</p>

<p class="commandline">List priority_p_get_priority_factors_list(priority_factors_request_msg_t *req_msg)</p>
<p style="margin-left:.2in"><b>Description</b>: Retrieves the priority factors
for all or specified jobs.</p>
<p style="margin-left:.2in"><b>Arguments</b>:
<span class="commandline">req_msg</span> (input) pointer to the message request
that contains the specific jobs or users of interest (of any).</p>
<p style="margin-left:.2in"><b>Returns</b>: a list of priority_factors_object_t's
containing the requested job priority factors</p>

<p class="commandline">void priority_p_job_end(struct job_record *job_ptr)</p>
<p style="margin-left:.2in"><b>Description</b>: Handle ending of job
  with decayable limits.</p>
<p style="margin-left:.2in"><b>Arguments</b>:
<span class="commandline">job_ptr</span> (input) pointer to the job record.</p>
<p style="margin-left:.2in"><b>Returns</b>: void</p>

<<<<<<< HEAD
=======

<h2>Versioning</h2>
<p> This document describes version 101 of the Slurm Priority API. Future
releases of Slurm may revise this API. A priority plugin conveys its ability
to implement a particular API version using the mechanism outlined for Slurm
plugins.</p>

>>>>>>> 806a03ce
<p class="footer"><a href="#top">top</a></p>

<p style="text-align:center;">Last modified 27 March 2015</p>

<!--#include virtual="footer.txt"--><|MERGE_RESOLUTION|>--- conflicted
+++ resolved
@@ -5,11 +5,7 @@
 <h2> Overview</h2>
 <p> This document describes Slurm priority plugins and the API that defines
 them. It is intended as a resource to programmers wishing to write their own
-<<<<<<< HEAD
-SLURM priority plugins.</p>
-=======
-Slurm priority plugins. This is version 100 of the API.</p>
->>>>>>> 806a03ce
+Slurm priority plugins.</p>
 
 <p>Slurm priority plugins are Slurm plugins that implement the Slurm priority
 API described herein. They must conform to the Slurm Plugin API with the
@@ -27,7 +23,6 @@
 <li><b>multifactor</b>&#151;The multi-factor job priority plugin.</li>
 </ul>
 
-<<<<<<< HEAD
 <p><span class="commandline">const char plugin_name[]</span><br>
 Some descriptive name for the plugin.
 There is no requirement with respect to its format.</p>
@@ -39,12 +34,6 @@
 daemons from any version, however this may result in difficult to diagnose
 failures due to changes in the arguments to plugin functions or changes
 in other Slurm functions used by the plugin.</p>
-=======
-<p>The <span class="commandline">plugin_name</span> and
-<span class="commandline">plugin_version</span> symbols required by the Slurm
-Plugin API require no specialization for job priority support.
-Note carefully, however, the versioning discussion below.</p>
->>>>>>> 806a03ce
 
 <p>The programmer is urged to study
 <span class="commandline">src/plugins/priority/basic/priority_basic.c</span>
@@ -155,16 +144,6 @@
 <span class="commandline">job_ptr</span> (input) pointer to the job record.</p>
 <p style="margin-left:.2in"><b>Returns</b>: void</p>
 
-<<<<<<< HEAD
-=======
-
-<h2>Versioning</h2>
-<p> This document describes version 101 of the Slurm Priority API. Future
-releases of Slurm may revise this API. A priority plugin conveys its ability
-to implement a particular API version using the mechanism outlined for Slurm
-plugins.</p>
-
->>>>>>> 806a03ce
 <p class="footer"><a href="#top">top</a></p>
 
 <p style="text-align:center;">Last modified 27 March 2015</p>
