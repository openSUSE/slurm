--- conflicted
+++ resolved
@@ -334,7 +334,6 @@
 	{ ESLURM_JOB_SETTING_DB_INX,
 	  "Job update not available right now, the DB index is being set, try again in a bit" },
 	{ ESLURM_RSV_ALREADY_STARTED,
-<<<<<<< HEAD
 	  "Reservation already started"				},
 	{ ESLURM_SUBMISSIONS_DISABLED,
 	  "System submissions disabled"				},
@@ -350,11 +349,8 @@
 	  "Duplicate job step id"				},
 	{ ESLURM_X11_NOT_AVAIL,
 	  "X11 forwarding not available"			},
-=======
-	  "Reservation already started"	},
 	{ ESLURM_GROUP_ID_MISSING,
 	  "Invalid group id"					},
->>>>>>> 26996fa8
 
 	/* slurmd error codes */
 	{ ESLRUMD_PIPE_ERROR_ON_TASK_SPAWN,
