--- conflicted
+++ resolved
@@ -337,12 +337,7 @@
 {
 	uint32_t *gtids;		/* pointer to arrary of ranks */
 	int fd, j;
-<<<<<<< HEAD
-	stepd_step_task_info_t *task = job->task[i];
-=======
-	slurmd_task_info_t *task = job->task[i];
 	char **tmp_env;
->>>>>>> bc441bef
 
 	if (i == 0)
 		_make_tmpdir(job);
