/*****************************************************************************\
 *  sort.c - squeue sorting functions
 *****************************************************************************
 *  Copyright (C) 2002 The Regents of the University of California.
 *  Produced at Lawrence Livermore National Laboratory (cf, DISCLAIMER).
 *  Written by Morris Jette <jette1@llnl.gov>, et. al.
 *  UCRL-CODE-226842.
 *  
 *  This file is part of SLURM, a resource management program.
 *  For details, see <http://www.llnl.gov/linux/slurm/>.
 *  
 *  SLURM is free software; you can redistribute it and/or modify it under
 *  the terms of the GNU General Public License as published by the Free
 *  Software Foundation; either version 2 of the License, or (at your option)
 *  any later version.
 *
 *  In addition, as a special exception, the copyright holders give permission 
<<<<<<< HEAD
 *  to link the code of portions of this program with the OpenSSL library under
=======
 *  to link the code of portions of this program with the OpenSSL library under 
>>>>>>> 5e89edcf
 *  certain conditions as described in each individual source file, and 
 *  distribute linked combinations including the two. You must obey the GNU 
 *  General Public License in all respects for all of the code used other than 
 *  OpenSSL. If you modify file(s) with this exception, you may extend this 
 *  exception to your version of the file(s), but you are not obligated to do 
 *  so. If you do not wish to do so, delete this exception statement from your
 *  version.  If you delete this exception statement from all source files in 
 *  the program, then also delete it here.
 *  
 *  SLURM is distributed in the hope that it will be useful, but WITHOUT ANY
 *  WARRANTY; without even the implied warranty of MERCHANTABILITY or FITNESS
 *  FOR A PARTICULAR PURPOSE.  See the GNU General Public License for more
 *  details.
 *  
 *  You should have received a copy of the GNU General Public License along
 *  with SLURM; if not, write to the Free Software Foundation, Inc.,
 *  51 Franklin Street, Fifth Floor, Boston, MA 02110-1301  USA.
\*****************************************************************************/

#include <grp.h>
#include <pwd.h>
#include <sys/types.h>

#include "src/common/uid.h"
#include "src/common/xstring.h"
#include "src/squeue/print.h"
#include "src/squeue/squeue.h"

/* If you want "linux12" to sort before "linux2", then set PURE_ALPHA_SORT */
#define PURE_ALPHA_SORT 0

static bool reverse_order;

static int _sort_job_by_group_id(void *void1, void *void2);
static int _sort_job_by_group_name(void *void1, void *void2);
static int _sort_job_by_id(void *void1, void *void2);
static int _sort_job_by_name(void *void1, void *void2);
static int _sort_job_by_state(void *void1, void *void2);
static int _sort_job_by_state_compact(void *void1, void *void2);
static int _sort_job_by_time_end(void *void1, void *void2);
static int _sort_job_by_time_limit(void *void1, void *void2);
static int _sort_job_by_time_start(void *void1, void *void2);
static int _sort_job_by_time_used(void *void1, void *void2);
static int _sort_job_by_node_list(void *void1, void *void2);
static int _sort_job_by_num_nodes(void *void1, void *void2);
static int _sort_job_by_num_procs(void *void1, void *void2);
static int _sort_job_by_num_sockets(void *void1, void *void2);
static int _sort_job_by_num_cores(void *void1, void *void2);
static int _sort_job_by_num_threads(void *void1, void *void2);
static int _sort_job_by_num_sct(void *void1, void *void2);
static int _sort_job_by_min_sockets(void *void1, void *void2);
static int _sort_job_by_min_cores(void *void1, void *void2);
static int _sort_job_by_min_threads(void *void1, void *void2);
static int _sort_job_by_min_memory(void *void1, void *void2);
static int _sort_job_by_min_tmp_disk(void *void1, void *void2);
static int _sort_job_by_partition(void *void1, void *void2);
static int _sort_job_by_priority(void *void1, void *void2);
static int _sort_job_by_user_id(void *void1, void *void2);
static int _sort_job_by_user_name(void *void1, void *void2);

static int _sort_step_by_id(void *void1, void *void2);
static int _sort_step_by_node_list(void *void1, void *void2);
static int _sort_step_by_partition(void *void1, void *void2);
static int _sort_step_by_time_start(void *void1, void *void2);
static int _sort_step_by_time_used(void *void1, void *void2);
static int _sort_step_by_user_id(void *void1, void *void2);
static int _sort_step_by_user_name(void *void1, void *void2);

/*****************************************************************************
 * Global Print Functions
 *****************************************************************************/

void sort_job_list(List job_list)
{
	int i;

	if (params.sort == NULL)
		params.sort = xstrdup("P,t,-p"); /* Partition,state,priority */

	for (i=(strlen(params.sort)-1); i >= 0; i--) {
		reverse_order = false;
		if ((params.sort[i] == ',') || 
		    (params.sort[i] == '+') || params.sort[i] == '-')
			continue;
		if ((i > 0) && (params.sort[i-1] == '-'))
			reverse_order = true;

		if      (params.sort[i] == 'c')
			;	/* sort_job_by_min_cpus_per_node */
		else if (params.sort[i] == 'C')
			list_sort(job_list, _sort_job_by_num_procs);
		else if (params.sort[i] == 'd')
			list_sort(job_list, _sort_job_by_min_tmp_disk);
		else if (params.sort[i] == 'D')
			list_sort(job_list, _sort_job_by_num_nodes);
		else if (params.sort[i] == 'e')
			list_sort(job_list, _sort_job_by_time_end);
		else if (params.sort[i] == 'f')
			;	/* sort_job_by_featuers */
		else if (params.sort[i] == 'g')
			list_sort(job_list, _sort_job_by_group_name);
		else if (params.sort[i] == 'G')
			list_sort(job_list, _sort_job_by_group_id);
		else if (params.sort[i] == 'h')
			;	/* sort_job_by_shared */
		else if (params.sort[i] == 'H')
			list_sort(job_list, _sort_job_by_min_sockets);
		else if (params.sort[i] == 'i')
			list_sort(job_list, _sort_job_by_id);
		else if (params.sort[i] == 'I')
			list_sort(job_list, _sort_job_by_min_cores);
		else if (params.sort[i] == 'j')
			list_sort(job_list, _sort_job_by_name);
		else if (params.sort[i] == 'J')
			list_sort(job_list, _sort_job_by_min_threads);
		else if (params.sort[i] == 'l')
			list_sort(job_list, _sort_job_by_time_limit);
		else if (params.sort[i] == 'm')
			list_sort(job_list, _sort_job_by_min_memory);
		else if (params.sort[i] == 'M')
			list_sort(job_list, _sort_job_by_time_used);
		else if (params.sort[i] == 'n')
			;	/* sort_job_by_nodes_requested */
		else if (params.sort[i] == 'N')
			list_sort(job_list, _sort_job_by_node_list);
		else if (params.sort[i] == 'O')
			;	/* sort_job_by_contiguous */
		else if (params.sort[i] == 'p')
			list_sort(job_list, _sort_job_by_priority);
		else if (params.sort[i] == 'P')
			list_sort(job_list, _sort_job_by_partition);
		else if (params.sort[i] == 'S')
			list_sort(job_list, _sort_job_by_time_start);
		else if (params.sort[i] == 't')
			list_sort(job_list, _sort_job_by_state_compact);
		else if (params.sort[i] == 'T')
			list_sort(job_list, _sort_job_by_state);
		else if (params.sort[i] == 'u')
			list_sort(job_list, _sort_job_by_user_name);
		else if (params.sort[i] == 'U')
			list_sort(job_list, _sort_job_by_user_id);
		else if (params.sort[i] == 'X')
			list_sort(job_list, _sort_job_by_num_sockets);
		else if (params.sort[i] == 'Y')
			list_sort(job_list, _sort_job_by_num_cores);
		else if (params.sort[i] == 'Z')
			list_sort(job_list, _sort_job_by_num_threads);
		else if (params.sort[i] == 'z')
			list_sort(job_list, _sort_job_by_num_sct);
	}
}

void sort_jobs_by_start_time (List jobs)
{
	reverse_order = true;
	list_sort (jobs, _sort_job_by_time_start);
	return;
}

void sort_step_list(List step_list)
{
	int i;

	if (params.sort == NULL)
		params.sort = xstrdup("P,i");	/* Partition, step id */
	for (i=(strlen(params.sort)-1); i >= 0; i--) {
		reverse_order = false;
		if ((params.sort[i] == ',') || 
		    (params.sort[i] == '+') || params.sort[i] == '-')
			continue;
		if ((i > 0) && (params.sort[i-1] == '-'))
			reverse_order = true;

		if      (params.sort[i] == 'i')
			list_sort(step_list, _sort_step_by_id);
		else if (params.sort[i] == 'N')
			list_sort(step_list, _sort_step_by_node_list);
		else if (params.sort[i] == 'P')
			list_sort(step_list, _sort_step_by_partition);
		else if (params.sort[i] == 'S')
			list_sort(step_list, _sort_step_by_time_start);
		else if (params.sort[i] == 'M')
			list_sort(step_list, _sort_step_by_time_used);
		else if (params.sort[i] == 'u')
			list_sort(step_list, _sort_step_by_user_name);
		else if (params.sort[i] == 'U')
			list_sort(step_list, _sort_step_by_user_id);
	}
}

/*****************************************************************************
 * Local Job Sort Functions
 *****************************************************************************/
static int _sort_job_by_group_id(void *void1, void *void2)
{
	int diff;
	job_info_t *job1 = (job_info_t *) void1;
	job_info_t *job2 = (job_info_t *) void2;

	diff = job1->group_id - job2->group_id;

	if (reverse_order)
		diff = -diff;
	return diff;
}

static int _sort_job_by_group_name(void *void1, void *void2)
{
	int diff;
	job_info_t *job1 = (job_info_t *) void1;
	job_info_t *job2 = (job_info_t *) void2;
	struct group *group_info = NULL;
	char *name1 = "", *name2 = "";

	if ((group_info = getgrgid((gid_t) job1->group_id)))
		name1 = group_info->gr_name;
	if ((group_info = getgrgid((gid_t) job2->group_id)))
		name2 = group_info->gr_name;
	diff = strcmp(name1, name2);

	if (reverse_order)
		diff = -diff;
	return diff;
}

static int _sort_job_by_id(void *void1, void *void2)
{
	int diff;
	job_info_t *job1 = (job_info_t *) void1;
	job_info_t *job2 = (job_info_t *) void2;

	diff = job1->job_id - job2->job_id;

	if (reverse_order)
		diff = -diff;
	return diff;
}

static int _sort_job_by_name(void *void1, void *void2)
{
	int diff;
	job_info_t *job1 = (job_info_t *) void1;
	job_info_t *job2 = (job_info_t *) void2;

	diff = strcmp(job1->name, job2->name);

	if (reverse_order)
		diff = -diff;
	return diff;
}

static int _sort_job_by_node_list(void *void1, void *void2)
{
	int diff = 0;
	job_info_t *job1 = (job_info_t *) void1;
	job_info_t *job2 = (job_info_t *) void2;
	hostlist_t hostlist1, hostlist2;
	char *val1, *val2;
#if	PURE_ALPHA_SORT == 0
	int inx;
#endif

	hostlist1 = hostlist_create(job1->nodes);
	hostlist_sort(hostlist1);
	val1 = hostlist_shift(hostlist1);
	if (val1 == NULL)
		val1 = "";
	hostlist_destroy(hostlist1);

	hostlist2 = hostlist_create(job2->nodes);
	hostlist_sort(hostlist2);
	val2 = hostlist_shift(hostlist2);
	if (val2 == NULL)
		val2 = "";
	hostlist_destroy(hostlist2);

#if	PURE_ALPHA_SORT
	diff = strcmp(val1, val2);
#else
	for (inx=0; ; inx++) {
		if (val1[inx] == val2[inx]) {
			if (val1[inx] == '\0')
				break;
			continue;
		}
		if ((isdigit((int)val1[inx])) &&
		    (isdigit((int)val2[inx]))) {
			int num1, num2;
			num1 = atoi(val1+inx);
			num2 = atoi(val2+inx);
			diff = num1 - num2;
		} else
			diff = strcmp(val1, val2);
		break;
	}
#endif
	if (strlen(val1))
		free(val1);
	if (strlen(val2))
		free(val2);

	if (reverse_order)
		diff = -diff;
	return diff;
}

static int _sort_job_by_num_nodes(void *void1, void *void2)
{
	int diff;
	job_info_t *job1 = (job_info_t *) void1;
	job_info_t *job2 = (job_info_t *) void2;

	diff = job1->num_nodes - job2->num_nodes;

	if (reverse_order)
		diff = -diff;
	return diff;
}

static int _sort_job_by_num_procs(void *void1, void *void2)
{
	int diff;
	job_info_t *job1 = (job_info_t *) void1;
	job_info_t *job2 = (job_info_t *) void2;

	diff = job1->num_procs - job2->num_procs;

	if (reverse_order)
		diff = -diff;
	return diff;
}

static int _sort_job_by_num_sockets(void *void1, void *void2)
{
	int diff;
	job_info_t *job1 = (job_info_t *) void1;
	job_info_t *job2 = (job_info_t *) void2;

	diff = job1->min_sockets - job2->min_sockets;

	if (reverse_order)
		diff = -diff;
	return diff;
}

static int _sort_job_by_num_cores(void *void1, void *void2)
{
	int diff;
	job_info_t *job1 = (job_info_t *) void1;
	job_info_t *job2 = (job_info_t *) void2;

	diff = job1->min_cores - job2->min_cores;

	if (reverse_order)
		diff = -diff;
	return diff;
}

static int _sort_job_by_num_threads(void *void1, void *void2)
{
	int diff;
	job_info_t *job1 = (job_info_t *) void1;
	job_info_t *job2 = (job_info_t *) void2;

	diff = job1->min_threads - job2->min_threads;

	if (reverse_order)
		diff = -diff;
	return diff;
}

static int _sort_job_by_num_sct(void *void1, void *void2)
{
	int diffs, diffc, difft;
	job_info_t *job1 = (job_info_t *) void1;
	job_info_t *job2 = (job_info_t *) void2;

	diffs = job1->min_sockets - job2->min_sockets;
	diffc = job1->min_cores - job2->min_cores;
	difft = job1->min_threads - job2->min_threads;

	if (reverse_order) {
		diffs = -diffs;
		diffc = -diffc;
		difft = -difft;
	}
	if (diffs)
		return diffs;
	else if (diffc)
		return diffc;
	else
		return difft;
}

static int _sort_job_by_min_sockets(void *void1, void *void2)
{
	int diff;
	job_info_t *job1 = (job_info_t *) void1;
	job_info_t *job2 = (job_info_t *) void2;

	diff = job1->job_min_sockets - job2->job_min_sockets;

	if (reverse_order)
		diff = -diff;
	return diff;
}

static int _sort_job_by_min_cores(void *void1, void *void2)
{
	int diff;
	job_info_t *job1 = (job_info_t *) void1;
	job_info_t *job2 = (job_info_t *) void2;

	diff = job1->job_min_cores - job2->job_min_cores;

	if (reverse_order)
		diff = -diff;
	return diff;
}

static int _sort_job_by_min_threads(void *void1, void *void2)
{
	int diff;
	job_info_t *job1 = (job_info_t *) void1;
	job_info_t *job2 = (job_info_t *) void2;

	diff = job1->job_min_threads - job2->job_min_threads;

	if (reverse_order)
		diff = -diff;
	return diff;
}

static int _sort_job_by_min_memory(void *void1, void *void2)
{
	int diff;
	job_info_t *job1 = (job_info_t *) void1;
	job_info_t *job2 = (job_info_t *) void2;

	diff = job1->job_min_memory - job2->job_min_memory;

	if (reverse_order)
		diff = -diff;
	return diff;
}

static int _sort_job_by_min_tmp_disk(void *void1, void *void2)
{
	int diff;
	job_info_t *job1 = (job_info_t *) void1;
	job_info_t *job2 = (job_info_t *) void2;

	diff = job1->job_min_tmp_disk - job2->job_min_tmp_disk;

	if (reverse_order)
		diff = -diff;
	return diff;
}

static int _sort_job_by_state(void *void1, void *void2)
{
	int diff;
	job_info_t *job1 = (job_info_t *) void1;
	job_info_t *job2 = (job_info_t *) void2;

	diff = strcmp(job_state_string(job1->job_state),
			 job_state_string(job2->job_state));

	if (reverse_order)
		diff = -diff;
	return diff;
}

static int _sort_job_by_state_compact(void *void1, void *void2)
{
	int diff;
	job_info_t *job1 = (job_info_t *) void1;
	job_info_t *job2 = (job_info_t *) void2;

	diff = strcmp(job_state_string_compact(job1->job_state),
			 job_state_string_compact(job2->job_state));

	if (reverse_order)
		diff = -diff;
	return diff;
}

static int _sort_job_by_time_end(void *void1, void *void2)
{
	int diff;
	job_info_t *job1 = (job_info_t *) void1;
	job_info_t *job2 = (job_info_t *) void2;

	diff = job1->end_time - job2->end_time;

	if (reverse_order)
		diff = -diff;
	return diff;
}

static int _sort_job_by_time_limit(void *void1, void *void2)
{
	int diff;
	job_info_t *job1 = (job_info_t *) void1;
	job_info_t *job2 = (job_info_t *) void2;

	diff = job1->time_limit - job2->time_limit;

	if (reverse_order)
		diff = -diff;
	return diff;
}

static int _sort_job_by_time_start(void *void1, void *void2)
{
	int diff;
	job_info_t *job1 = (job_info_t *) void1;
	job_info_t *job2 = (job_info_t *) void2;

	diff = job1->start_time - job2->start_time;

	if (reverse_order)
		diff = -diff;
	return diff;
}

static int _sort_job_by_time_used(void *void1, void *void2)
{
	int diff;
	job_info_t *job1 = (job_info_t *) void1;
	job_info_t *job2 = (job_info_t *) void2;
	long time1, time2;

	time1 = job_time_used(job1);
	time2 = job_time_used(job2);
	diff = time1 - time2;

	if (reverse_order)
		diff = -diff;
	return diff;
}

static int _sort_job_by_partition(void *void1, void *void2)
{
	int diff;
	job_info_t *job1 = (job_info_t *) void1;
	job_info_t *job2 = (job_info_t *) void2;

	diff = strcmp(job1->partition, job2->partition);

	if (reverse_order)
		diff = -diff;
	return diff;
}

static int _sort_job_by_priority(void *void1, void *void2)
{
	int diff;
	job_info_t *job1 = (job_info_t *) void1;
	job_info_t *job2 = (job_info_t *) void2;

	diff = job1->priority - job2->priority;

	if (reverse_order)
		diff = -diff;
	return diff;
}

static int _sort_job_by_user_id(void *void1, void *void2)
{
	int diff;
	job_info_t *job1 = (job_info_t *) void1;
	job_info_t *job2 = (job_info_t *) void2;

	diff = job1->user_id - job2->user_id;

	if (reverse_order)
		diff = -diff;
	return diff;
}

static int _sort_job_by_user_name(void *void1, void *void2)
{
	int diff;
	job_info_t *job1 = (job_info_t *) void1;
	job_info_t *job2 = (job_info_t *) void2;
	char *name1, *name2;

	name1 = uid_to_string((uid_t) job1->user_id);
	name2 = uid_to_string((uid_t) job2->user_id);
	diff = strcmp(name1, name2);

	if (reverse_order)
		diff = -diff;
	return diff;
}

/*****************************************************************************
 * Local Step Sort Functions
 *****************************************************************************/
static int _sort_step_by_id(void *void1, void *void2)
{
	int diff;
	job_step_info_t *step1 = (job_step_info_t *) void1;
	job_step_info_t *step2 = (job_step_info_t *) void2;

	diff = step1->job_id - step2->job_id;
	if (diff == 0)
		diff = step1->step_id - step2->step_id;

	if (reverse_order)
		diff = -diff;
	return diff;
}

static int _sort_step_by_node_list(void *void1, void *void2)
{
	int diff = 0;
	job_step_info_t *step1 = (job_step_info_t *) void1;
	job_step_info_t *step2 = (job_step_info_t *) void2;

	hostlist_t hostlist1, hostlist2;
	char *val1, *val2;
#if	PURE_ALPHA_SORT == 0
	int inx;
#endif

	hostlist1 = hostlist_create(step1->nodes);
	hostlist_sort(hostlist1);
	val1 = hostlist_shift(hostlist1);
	if (val1 == NULL)
		val1 = "";
	hostlist_destroy(hostlist1);

	hostlist2 = hostlist_create(step2->nodes);
	hostlist_sort(hostlist2);
	val2 = hostlist_shift(hostlist2);
	if (val2 == NULL)
		val2 = "";
	hostlist_destroy(hostlist2);

#if	PURE_ALPHA_SORT
	diff = strcmp(val1, val2);
#else
	for (inx=0; ; inx++) {
		if (val1[inx] == val2[inx]) {
			if (val1[inx] == '\0')
				break;
			continue;
		}
		if ((isdigit((int)val1[inx])) &&
		    (isdigit((int)val2[inx]))) {
			int num1, num2;
			num1 = atoi(val1+inx);
			num2 = atoi(val2+inx);
			diff = num1 - num2;
		} else
			diff = strcmp(val1, val2);
		break;
	}
#endif
	if (strlen(val1))
		free(val1);
	if (strlen(val2))
		free(val2);

	if (reverse_order)
		diff = -diff;
	return diff;
}

static int _sort_step_by_partition(void *void1, void *void2)
{
	int diff;
	job_step_info_t *step1 = (job_step_info_t *) void1;
	job_step_info_t *step2 = (job_step_info_t *) void2;

	diff = strcmp(step1->partition, step2->partition);

	if (reverse_order)
		diff = -diff;
	return diff;
}

static int _sort_step_by_time_start(void *void1, void *void2)
{
	int diff;
	job_step_info_t *step1 = (job_step_info_t *) void1;
	job_step_info_t *step2 = (job_step_info_t *) void2;

	diff = step1->start_time - step2->start_time;

	if (reverse_order)
		diff = -diff;
	return diff;
}

static int _sort_step_by_time_used(void *void1, void *void2)
{
	int diff;
	job_step_info_t *step1 = (job_step_info_t *) void1;
	job_step_info_t *step2 = (job_step_info_t *) void2;
	time_t now, used1, used2;

	now = time(NULL);
	used1 = difftime(now, step1->start_time);
	used2 = difftime(now, step2->start_time);
	diff = used1 - used2;

	if (reverse_order)
		diff = -diff;
	return diff;
}

static int _sort_step_by_user_id(void *void1, void *void2)
{
	int diff;
	job_step_info_t *step1 = (job_step_info_t *) void1;
	job_step_info_t *step2 = (job_step_info_t *) void2;

	diff = step1->user_id - step2->user_id;

	if (reverse_order)
		diff = -diff;
	return diff;
}

static int _sort_step_by_user_name(void *void1, void *void2)
{
	int diff;
	job_step_info_t *step1 = (job_step_info_t *) void1;
	job_step_info_t *step2 = (job_step_info_t *) void2;
	char *name1, *name2;

	name1 = uid_to_string((uid_t) step1->user_id);
	name2 = uid_to_string((uid_t) step2->user_id);
	diff = strcmp(name1, name2);

	if (reverse_order)
		diff = -diff;
	return diff;
}<|MERGE_RESOLUTION|>--- conflicted
+++ resolved
@@ -4,7 +4,7 @@
  *  Copyright (C) 2002 The Regents of the University of California.
  *  Produced at Lawrence Livermore National Laboratory (cf, DISCLAIMER).
  *  Written by Morris Jette <jette1@llnl.gov>, et. al.
- *  UCRL-CODE-226842.
+ *  UCRL-CODE-217948.
  *  
  *  This file is part of SLURM, a resource management program.
  *  For details, see <http://www.llnl.gov/linux/slurm/>.
@@ -15,11 +15,7 @@
  *  any later version.
  *
  *  In addition, as a special exception, the copyright holders give permission 
-<<<<<<< HEAD
- *  to link the code of portions of this program with the OpenSSL library under
-=======
  *  to link the code of portions of this program with the OpenSSL library under 
->>>>>>> 5e89edcf
  *  certain conditions as described in each individual source file, and 
  *  distribute linked combinations including the two. You must obey the GNU 
  *  General Public License in all respects for all of the code used other than 
@@ -66,15 +62,6 @@
 static int _sort_job_by_node_list(void *void1, void *void2);
 static int _sort_job_by_num_nodes(void *void1, void *void2);
 static int _sort_job_by_num_procs(void *void1, void *void2);
-static int _sort_job_by_num_sockets(void *void1, void *void2);
-static int _sort_job_by_num_cores(void *void1, void *void2);
-static int _sort_job_by_num_threads(void *void1, void *void2);
-static int _sort_job_by_num_sct(void *void1, void *void2);
-static int _sort_job_by_min_sockets(void *void1, void *void2);
-static int _sort_job_by_min_cores(void *void1, void *void2);
-static int _sort_job_by_min_threads(void *void1, void *void2);
-static int _sort_job_by_min_memory(void *void1, void *void2);
-static int _sort_job_by_min_tmp_disk(void *void1, void *void2);
 static int _sort_job_by_partition(void *void1, void *void2);
 static int _sort_job_by_priority(void *void1, void *void2);
 static int _sort_job_by_user_id(void *void1, void *void2);
@@ -112,7 +99,7 @@
 		else if (params.sort[i] == 'C')
 			list_sort(job_list, _sort_job_by_num_procs);
 		else if (params.sort[i] == 'd')
-			list_sort(job_list, _sort_job_by_min_tmp_disk);
+			;	/* sort_job_by_min_tmp_disk_per_node */
 		else if (params.sort[i] == 'D')
 			list_sort(job_list, _sort_job_by_num_nodes);
 		else if (params.sort[i] == 'e')
@@ -125,20 +112,14 @@
 			list_sort(job_list, _sort_job_by_group_id);
 		else if (params.sort[i] == 'h')
 			;	/* sort_job_by_shared */
-		else if (params.sort[i] == 'H')
-			list_sort(job_list, _sort_job_by_min_sockets);
 		else if (params.sort[i] == 'i')
 			list_sort(job_list, _sort_job_by_id);
-		else if (params.sort[i] == 'I')
-			list_sort(job_list, _sort_job_by_min_cores);
 		else if (params.sort[i] == 'j')
 			list_sort(job_list, _sort_job_by_name);
-		else if (params.sort[i] == 'J')
-			list_sort(job_list, _sort_job_by_min_threads);
 		else if (params.sort[i] == 'l')
 			list_sort(job_list, _sort_job_by_time_limit);
 		else if (params.sort[i] == 'm')
-			list_sort(job_list, _sort_job_by_min_memory);
+			;	/* sort_job_by_min_mem_per_node */
 		else if (params.sort[i] == 'M')
 			list_sort(job_list, _sort_job_by_time_used);
 		else if (params.sort[i] == 'n')
@@ -161,14 +142,6 @@
 			list_sort(job_list, _sort_job_by_user_name);
 		else if (params.sort[i] == 'U')
 			list_sort(job_list, _sort_job_by_user_id);
-		else if (params.sort[i] == 'X')
-			list_sort(job_list, _sort_job_by_num_sockets);
-		else if (params.sort[i] == 'Y')
-			list_sort(job_list, _sort_job_by_num_cores);
-		else if (params.sort[i] == 'Z')
-			list_sort(job_list, _sort_job_by_num_threads);
-		else if (params.sort[i] == 'z')
-			list_sort(job_list, _sort_job_by_num_sct);
 	}
 }
 
@@ -352,133 +325,6 @@
 	return diff;
 }
 
-static int _sort_job_by_num_sockets(void *void1, void *void2)
-{
-	int diff;
-	job_info_t *job1 = (job_info_t *) void1;
-	job_info_t *job2 = (job_info_t *) void2;
-
-	diff = job1->min_sockets - job2->min_sockets;
-
-	if (reverse_order)
-		diff = -diff;
-	return diff;
-}
-
-static int _sort_job_by_num_cores(void *void1, void *void2)
-{
-	int diff;
-	job_info_t *job1 = (job_info_t *) void1;
-	job_info_t *job2 = (job_info_t *) void2;
-
-	diff = job1->min_cores - job2->min_cores;
-
-	if (reverse_order)
-		diff = -diff;
-	return diff;
-}
-
-static int _sort_job_by_num_threads(void *void1, void *void2)
-{
-	int diff;
-	job_info_t *job1 = (job_info_t *) void1;
-	job_info_t *job2 = (job_info_t *) void2;
-
-	diff = job1->min_threads - job2->min_threads;
-
-	if (reverse_order)
-		diff = -diff;
-	return diff;
-}
-
-static int _sort_job_by_num_sct(void *void1, void *void2)
-{
-	int diffs, diffc, difft;
-	job_info_t *job1 = (job_info_t *) void1;
-	job_info_t *job2 = (job_info_t *) void2;
-
-	diffs = job1->min_sockets - job2->min_sockets;
-	diffc = job1->min_cores - job2->min_cores;
-	difft = job1->min_threads - job2->min_threads;
-
-	if (reverse_order) {
-		diffs = -diffs;
-		diffc = -diffc;
-		difft = -difft;
-	}
-	if (diffs)
-		return diffs;
-	else if (diffc)
-		return diffc;
-	else
-		return difft;
-}
-
-static int _sort_job_by_min_sockets(void *void1, void *void2)
-{
-	int diff;
-	job_info_t *job1 = (job_info_t *) void1;
-	job_info_t *job2 = (job_info_t *) void2;
-
-	diff = job1->job_min_sockets - job2->job_min_sockets;
-
-	if (reverse_order)
-		diff = -diff;
-	return diff;
-}
-
-static int _sort_job_by_min_cores(void *void1, void *void2)
-{
-	int diff;
-	job_info_t *job1 = (job_info_t *) void1;
-	job_info_t *job2 = (job_info_t *) void2;
-
-	diff = job1->job_min_cores - job2->job_min_cores;
-
-	if (reverse_order)
-		diff = -diff;
-	return diff;
-}
-
-static int _sort_job_by_min_threads(void *void1, void *void2)
-{
-	int diff;
-	job_info_t *job1 = (job_info_t *) void1;
-	job_info_t *job2 = (job_info_t *) void2;
-
-	diff = job1->job_min_threads - job2->job_min_threads;
-
-	if (reverse_order)
-		diff = -diff;
-	return diff;
-}
-
-static int _sort_job_by_min_memory(void *void1, void *void2)
-{
-	int diff;
-	job_info_t *job1 = (job_info_t *) void1;
-	job_info_t *job2 = (job_info_t *) void2;
-
-	diff = job1->job_min_memory - job2->job_min_memory;
-
-	if (reverse_order)
-		diff = -diff;
-	return diff;
-}
-
-static int _sort_job_by_min_tmp_disk(void *void1, void *void2)
-{
-	int diff;
-	job_info_t *job1 = (job_info_t *) void1;
-	job_info_t *job2 = (job_info_t *) void2;
-
-	diff = job1->job_min_tmp_disk - job2->job_min_tmp_disk;
-
-	if (reverse_order)
-		diff = -diff;
-	return diff;
-}
-
 static int _sort_job_by_state(void *void1, void *void2)
 {
 	int diff;
