/*****************************************************************************\
 *  controller.c - main control machine daemon for slurm
 *****************************************************************************
 *  Copyright (C) 2002-2007 The Regents of the University of California.
 *  Copyright (C) 2008-2010 Lawrence Livermore National Security.
 *  Produced at Lawrence Livermore National Laboratory (cf, DISCLAIMER).
 *  Written by Morris Jette <jette1@llnl.gov>, Kevin Tew <tew1@llnl.gov>
 *  CODE-OCEC-09-009. All rights reserved.
 *
 *  This file is part of SLURM, a resource management program.
 *  For details, see <http://slurm.schedmd.com/>.
 *  Please also read the included file: DISCLAIMER.
 *
 *  SLURM is free software; you can redistribute it and/or modify it under
 *  the terms of the GNU General Public License as published by the Free
 *  Software Foundation; either version 2 of the License, or (at your option)
 *  any later version.
 *
 *  In addition, as a special exception, the copyright holders give permission
 *  to link the code of portions of this program with the OpenSSL library under
 *  certain conditions as described in each individual source file, and
 *  distribute linked combinations including the two. You must obey the GNU
 *  General Public License in all respects for all of the code used other than
 *  OpenSSL. If you modify file(s) with this exception, you may extend this
 *  exception to your version of the file(s), but you are not obligated to do
 *  so. If you do not wish to do so, delete this exception statement from your
 *  version.  If you delete this exception statement from all source files in
 *  the program, then also delete it here.
 *
 *  SLURM is distributed in the hope that it will be useful, but WITHOUT ANY
 *  WARRANTY; without even the implied warranty of MERCHANTABILITY or FITNESS
 *  FOR A PARTICULAR PURPOSE.  See the GNU General Public License for more
 *  details.
 *
 *  You should have received a copy of the GNU General Public License along
 *  with SLURM; if not, write to the Free Software Foundation, Inc.,
 *  51 Franklin Street, Fifth Floor, Boston, MA 02110-1301  USA.
\*****************************************************************************/

#ifdef HAVE_CONFIG_H
#  include "config.h"
#endif

#ifdef WITH_PTHREADS
#  include <pthread.h>
#endif				/* WITH_PTHREADS */

#if HAVE_SYS_PRCTL_H
#  include <sys/prctl.h>
#endif

#include <grp.h>
#include <errno.h>
#include <signal.h>
#include <stdio.h>
#include <stdlib.h>
#include <string.h>
#include <sys/resource.h>
#include <sys/stat.h>
#include <unistd.h>

#include "slurm/slurm_errno.h"

#include "src/common/assoc_mgr.h"
#include "src/common/checkpoint.h"
#include "src/common/daemonize.h"
#include "src/common/fd.h"
#include "src/common/gres.h"
#include "src/common/hostlist.h"
#include "src/common/log.h"
#include "src/common/macros.h"
#include "src/common/node_select.h"
#include "src/common/pack.h"
#include "src/common/proc_args.h"
#include "src/common/read_config.h"
#include "src/common/slurm_acct_gather_profile.h"
#include "src/common/slurm_jobacct_gather.h"
#include "src/common/slurm_accounting_storage.h"
#include "src/common/slurm_auth.h"
#include "src/common/slurm_ext_sensors.h"
#include "src/common/slurm_jobcomp.h"
#include "src/common/slurm_topology.h"
#include "src/common/slurm_priority.h"
#include "src/common/slurm_protocol_api.h"
#include "src/common/switch.h"
#include "src/common/timers.h"
#include "src/common/uid.h"
#include "src/common/xsignal.h"
#include "src/common/xstring.h"

#include "src/slurmctld/acct_policy.h"
#include "src/slurmctld/agent.h"
#include "src/slurmctld/front_end.h"
#include "src/slurmctld/job_scheduler.h"
#include "src/slurmctld/job_submit.h"
#include "src/slurmctld/licenses.h"
#include "src/slurmctld/locks.h"
#include "src/slurmctld/ping_nodes.h"
#include "src/slurmctld/port_mgr.h"
#include "src/slurmctld/preempt.h"
#include "src/slurmctld/proc_req.h"
#include "src/slurmctld/read_config.h"
#include "src/slurmctld/reservation.h"
#include "src/slurmctld/slurmctld.h"
#include "src/slurmctld/slurmctld_plugstack.h"
#include "src/slurmctld/sched_plugin.h"
#include "src/slurmctld/srun_comm.h"
#include "src/slurmctld/state_save.h"
#include "src/slurmctld/trigger_mgr.h"


#define CRED_LIFE         60	/* Job credential lifetime in seconds */
#define DEFAULT_DAEMONIZE 1	/* Run as daemon by default if set */
#define DEFAULT_RECOVER   1	/* Default state recovery on restart
				 * 0 = use no saved state information
				 * 1 = recover saved job state,
				 *     node DOWN/DRAIN state & reason information
				 * 2 = recover state saved from last shutdown */
#define MIN_CHECKIN_TIME  3	/* Nodes have this number of seconds to
				 * check-in before we ping them */
#define SHUTDOWN_WAIT     2	/* Time to wait for backup server shutdown */

#if (0)
/* If defined and FastSchedule=0 in slurm.conf, then report the CPU count that a
 * node registers with rather than the CPU count defined for the node in slurm.conf */
#define SLURM_NODE_ACCT_REGISTER 1
#endif

/**************************************************************************\
 * To test for memory leaks, set MEMORY_LEAK_DEBUG to 1 using
 * "configure --enable-memory-leak-debug" then execute
 *
 * $ valgrind --tool=memcheck --leak-check=yes --num-callers=40 \
 *   --leak-resolution=high ./slurmctld -Dc >valg.ctld.out 2>&1
 *
 * Then exercise the slurmctld functionality before executing
 * > scontrol shutdown
 *
 * Note that --enable-memory-leak-debug will cause the daemon to
 * unload the shared objects at exit thus preventing valgrind
 * to display the stack where the eventual leaks may be.
 * It is always best to test with and without --enable-memory-leak-debug.
 *
 * The OpenSSL code produces a bunch of errors related to use of
 *    non-initialized memory use.
 * The switch/elan functions will report one block "possibly lost"
 *    (640 bytes), it is really not lost.
 * The _keyvalue_regex_init() function will generate two blocks "definitely
 *    lost", both of size zero. We haven't bothered to address this.
 * On some systems dlopen() will generate a small number of "definitely
 *    lost" blocks that are not cleared by dlclose().
 * On some systems, pthread_create() will generated a small number of
 *    "possibly lost" blocks.
 * Otherwise the report should be free of errors. Remember to reset
 *    MEMORY_LEAK_DEBUG to 0 for production use (non-seamless backup
 *    controller use).
\**************************************************************************/

/* Log to stderr and syslog until becomes a daemon */
log_options_t log_opts = LOG_OPTS_INITIALIZER;
/* Scheduler Log options */
log_options_t sched_log_opts = SCHEDLOG_OPTS_INITIALIZER;

/* Global variables */
slurmctld_config_t slurmctld_config;
int bg_recover = DEFAULT_RECOVER;
char *slurmctld_cluster_name = NULL; /* name of cluster */
void *acct_db_conn = NULL;
int accounting_enforce = 0;
int association_based_accounting = 0;
bool ping_nodes_now = false;
uint32_t      cluster_cpus = 0;
int   with_slurmdbd = 0;
bool want_nodes_reboot = true;

/* Next used for stats/diagnostics */
diag_stats_t slurmctld_diag_stats;

/* Local variables */
static int	daemonize = DEFAULT_DAEMONIZE;
static int	debug_level = 0;
static char	*debug_logfile = NULL;
static bool     dump_core = false;
static uint32_t max_server_threads = MAX_SERVER_THREADS;
static int	new_nice = 0;
static char	node_name[MAX_SLURM_NAME];
static int	recover   = DEFAULT_RECOVER;
static pthread_cond_t server_thread_cond = PTHREAD_COND_INITIALIZER;
static pid_t	slurmctld_pid;
static char    *slurm_conf_filename;
static int      primary = 1 ;
static pthread_t assoc_cache_thread = (pthread_t) 0;

/*
 * Static list of signals to block in this process
 * *Must be zero-terminated*
 */
static int controller_sigarray[] = {
	SIGINT,  SIGTERM, SIGCHLD, SIGUSR1,
	SIGUSR2, SIGTSTP, SIGXCPU, SIGQUIT,
	SIGPIPE, SIGALRM, SIGABRT, SIGHUP, 0
};

static int          _accounting_cluster_ready();
static int          _accounting_mark_all_nodes_down(char *reason);
static void *       _assoc_cache_mgr(void *no_data);
static void         _become_slurm_user(void);
static void         _default_sigaction(int sig);
inline static void  _free_server_thread(void);
static void         _init_config(void);
static void         _init_pidfile(void);
static void         _kill_old_slurmctld(void);
static void         _parse_commandline(int argc, char *argv[]);
inline static int   _ping_backup_controller(void);
static void         _remove_assoc(slurmdb_association_rec_t *rec);
static void         _remove_qos(slurmdb_qos_rec_t *rec);
static void         _update_assoc(slurmdb_association_rec_t *rec);
static void         _update_qos(slurmdb_qos_rec_t *rec);
inline static int   _report_locks_set(void);
static void *       _service_connection(void *arg);
static void         _set_work_dir(void);
static int          _shutdown_backup_controller(int wait_time);
static void *       _slurmctld_background(void *no_data);
static void *       _slurmctld_rpc_mgr(void *no_data);
static void *       _slurmctld_signal_hand(void *no_data);
static void         _test_thread_limit(void);
inline static void  _update_cred_key(void);
static void         _update_nice(void);
inline static void  _usage(char *prog_name);
static bool         _valid_controller(void);
static bool         _wait_for_server_thread(void);

typedef struct connection_arg {
	int newsockfd;
} connection_arg_t;

time_t last_proc_req_start = 0;
time_t next_stats_reset = 0;

/* main - slurmctld main function, start various threads and process RPCs */
int main(int argc, char *argv[])
{
	int cnt, error_code, i;
	pthread_attr_t thread_attr;
	struct stat stat_buf;
	/* Locks: Write configuration, job, node, and partition */
	slurmctld_lock_t config_write_lock = {
		WRITE_LOCK, WRITE_LOCK, WRITE_LOCK, WRITE_LOCK };
	slurm_trigger_callbacks_t callbacks;
	char *dir_name;

	/*
	 * Make sure we have no extra open files which
	 * would be propagated to spawned tasks.
	 */
	cnt = sysconf(_SC_OPEN_MAX);
	for (i = 3; i < cnt; i++)
		close(i);

	/*
	 * Establish initial configuration
	 */
	_init_config();
	slurm_conf_init(NULL);
	log_init(argv[0], log_opts, LOG_DAEMON, NULL);
	sched_log_init(argv[0], sched_log_opts, LOG_DAEMON, NULL);
	slurmctld_pid = getpid();
	_parse_commandline(argc, argv);
	init_locks();
	slurm_conf_reinit(slurm_conf_filename);

	update_logging();
	_update_nice();
	_kill_old_slurmctld();

	for (i = 0; i < 3; i++)
		fd_set_close_on_exec(i);

	if (daemonize) {
		slurmctld_config.daemonize = 1;
		if (daemon(1, 1))
			error("daemon(): %m");
		log_set_timefmt(slurmctld_conf.log_fmt);
		log_alter(log_opts, LOG_DAEMON,
			  slurmctld_conf.slurmctld_logfile);
		sched_log_alter(sched_log_opts, LOG_DAEMON,
				slurmctld_conf.sched_logfile);
		debug("sched: slurmctld starting");
	} else {
		slurmctld_config.daemonize = 0;
	}

	/*
	 * Need to create pidfile here in case we setuid() below
	 * (init_pidfile() exits if it can't initialize pid file).
	 * On Linux we also need to make this setuid job explicitly
	 * able to write a core dump.
	 * This also has to happen after daemon(), which closes all fd's,
	 * so we keep the write lock of the pidfile.
	 */
	_init_pidfile();
	_become_slurm_user();
	if (daemonize)
		_set_work_dir();

	/* load old config */
	load_config_state_lite();

	/* store new config */
	dump_config_state_lite();

	if (stat(slurmctld_conf.mail_prog, &stat_buf) != 0)
		error("Configured MailProg is invalid");

	if (!strcmp(slurmctld_conf.accounting_storage_type,
		    "accounting_storage/none")) {
		if (strcmp(slurmctld_conf.job_acct_gather_type,
			   "jobacct_gather/none"))
			error("Job accounting information gathered, "
			      "but not stored");
	} else {
		if (!strcmp(slurmctld_conf.job_acct_gather_type,
			    "jobacct_gather/none"))
			info("Job accounting information stored, "
			     "but details not gathered");
	}

	if (license_init(slurmctld_conf.licenses) != SLURM_SUCCESS)
		fatal("Invalid Licenses value: %s", slurmctld_conf.licenses);

#ifdef PR_SET_DUMPABLE
	if (prctl(PR_SET_DUMPABLE, 1) < 0)
		debug ("Unable to set dumpable to 1");
#endif /* PR_SET_DUMPABLE */

	/*
	 * Create StateSaveLocation directory if necessary.
	 */
	set_slurmctld_state_loc();

	test_core_limit();
	_test_thread_limit();

	/* This must happen before we spawn any threads
	 * which are not designed to handle them */
	if (xsignal_block(controller_sigarray) < 0)
		error("Unable to block signals");

	/* This needs to be copied for other modules to access the
	 * memory, it will report 'HashBase' if it is not duped
	 */
	slurmctld_cluster_name = xstrdup(slurmctld_conf.cluster_name);
	association_based_accounting =
		slurm_get_is_association_based_accounting();
	accounting_enforce = slurmctld_conf.accounting_storage_enforce;
	if (!strcasecmp(slurmctld_conf.accounting_storage_type,
		       "accounting_storage/slurmdbd")) {
		with_slurmdbd = 1;
		/* we need job_list not to be NULL */
		init_job_conf();
	}

	if (accounting_enforce && !association_based_accounting) {
		slurm_ctl_conf_t *conf = slurm_conf_lock();
		conf->track_wckey = false;
		conf->accounting_storage_enforce = 0;
		accounting_enforce = 0;
		slurmctld_conf.track_wckey = false;
		slurmctld_conf.accounting_storage_enforce = 0;
		slurm_conf_unlock();

		error("You can not have AccountingStorageEnforce "
		      "set for AccountingStorageType='%s'",
		      slurmctld_conf.accounting_storage_type);
	}

<<<<<<< HEAD
	memset(&assoc_init_arg, 0, sizeof(assoc_init_args_t));
	assoc_init_arg.enforce = accounting_enforce;
	assoc_init_arg.add_license_notify = license_add_remote;
	assoc_init_arg.remove_assoc_notify = _remove_assoc;
	assoc_init_arg.remove_license_notify = license_remove_remote;
	assoc_init_arg.remove_qos_notify = _remove_qos;
	assoc_init_arg.sync_license_notify = license_sync_remote;
	assoc_init_arg.update_assoc_notify = _update_assoc;
	assoc_init_arg.update_license_notify = license_update_remote;
	assoc_init_arg.update_qos_notify = _update_qos;
	assoc_init_arg.update_resvs = update_assocs_in_resvs;
	assoc_init_arg.cache_level = ASSOC_MGR_CACHE_ASSOC |
				     ASSOC_MGR_CACHE_USER  |
				     ASSOC_MGR_CACHE_QOS   |
				     ASSOC_MGR_CACHE_RES;
	if (slurmctld_conf.track_wckey)
		assoc_init_arg.cache_level |= ASSOC_MGR_CACHE_WCKEY;

=======
	memset(&callbacks, 0, sizeof(slurm_trigger_callbacks_t));
>>>>>>> 9fe5c605
	callbacks.acct_full   = trigger_primary_ctld_acct_full;
	callbacks.dbd_fail    = trigger_primary_dbd_fail;
	callbacks.dbd_resumed = trigger_primary_dbd_res_op;
	callbacks.db_fail     = trigger_primary_db_fail;
	callbacks.db_resumed  = trigger_primary_db_res_op;

	info("%s version %s started on cluster %s",
	     slurm_prog_name, SLURM_VERSION_STRING, slurmctld_cluster_name);

	if ((error_code = gethostname_short(node_name, MAX_SLURM_NAME)))
		fatal("getnodename error %s", slurm_strerror(error_code));

	/* init job credential stuff */
	slurmctld_config.cred_ctx = slurm_cred_creator_ctx_create(
			slurmctld_conf.job_credential_private_key);
	if (!slurmctld_config.cred_ctx) {
		fatal("slurm_cred_creator_ctx_create(%s): %m",
			slurmctld_conf.job_credential_private_key);
	}


	/* Not used in creator
	 *
	 * slurm_cred_ctx_set(slurmctld_config.cred_ctx,
	 *                    SLURM_CRED_OPT_EXPIRY_WINDOW, CRED_LIFE);
	 */

	/*
	 * Initialize plugins.
	 */
	if (gres_plugin_init() != SLURM_SUCCESS )
		fatal( "failed to initialize gres plugin" );
	if (slurm_select_init(1) != SLURM_SUCCESS )
		fatal( "failed to initialize node selection plugin" );
	if (slurm_preempt_init() != SLURM_SUCCESS )
		fatal( "failed to initialize preempt plugin" );
	if (checkpoint_init(slurmctld_conf.checkpoint_type) != SLURM_SUCCESS )
		fatal( "failed to initialize checkpoint plugin" );
<<<<<<< HEAD
	if (acct_gather_conf_init() != SLURM_SUCCESS )
		fatal( "failed to initialize acct_gather plugins" );
	if (slurm_acct_storage_init(NULL) != SLURM_SUCCESS )
		fatal( "failed to initialize accounting_storage plugin");
=======
>>>>>>> 9fe5c605
	if (jobacct_gather_init() != SLURM_SUCCESS )
		fatal( "failed to initialize jobacct_gather plugin");
	if (job_submit_plugin_init() != SLURM_SUCCESS )
		fatal( "failed to initialize job_submit plugin");
	if (ext_sensors_init() != SLURM_SUCCESS )
		fatal( "failed to initialize ext_sensors plugin");
	if (switch_g_slurmctld_init() != SLURM_SUCCESS )
		fatal( "failed to initialize switch plugin");

	while (1) {
		/* initialization for each primary<->backup switch */
		slurmctld_config.shutdown_time = (time_t) 0;
		slurmctld_config.resume_backup = false;

		/* start in primary or backup mode */
		if (slurmctld_conf.backup_controller &&
		    (strcmp(node_name,
			    slurmctld_conf.backup_controller) == 0)) {
			slurm_sched_fini();	/* make sure shutdown */
			primary = 0;
			run_backup(&callbacks);
			info("starting it up");
			if (slurm_acct_storage_init(NULL) != SLURM_SUCCESS )
				fatal("failed to initialize "
				      "accounting_storage plugin");
		} else if (_valid_controller()) {
			(void) _shutdown_backup_controller(SHUTDOWN_WAIT);
			trigger_primary_ctld_res_ctrl();
			ctld_assoc_mgr_init(&callbacks);
			if (slurm_acct_storage_init(NULL) != SLURM_SUCCESS )
				fatal("failed to initialize "
				      "accounting_storage plugin");
			/* Now recover the remaining state information */
			lock_slurmctld(config_write_lock);
			if (switch_g_restore(slurmctld_conf.state_save_location,
					   recover ? true : false))
				fatal(" failed to initialize switch plugin" );
			if ((error_code = read_slurm_conf(recover, false))) {
				fatal("read_slurm_conf reading %s: %s",
					slurmctld_conf.slurm_conf,
					slurm_strerror(error_code));
			}
			unlock_slurmctld(config_write_lock);
			select_g_select_nodeinfo_set_all();

			if (recover == 0)
				_accounting_mark_all_nodes_down("cold-start");

			primary = 1;

		} else {
			error("this host (%s) not valid controller (%s or %s)",
				node_name, slurmctld_conf.control_machine,
				slurmctld_conf.backup_controller);
			exit(0);
		}

		if (!acct_db_conn) {
			acct_db_conn = acct_storage_g_get_connection(
						&callbacks, 0, false,
						slurmctld_cluster_name);
			/* We only send in a variable the first time
			 * we call this since we are setting up static
			 * variables inside the function sending a
			 * NULL will just use those set before. */
			if (assoc_mgr_init(acct_db_conn, NULL, errno) &&
			    (accounting_enforce & ACCOUNTING_ENFORCE_ASSOCS) &&
			    !running_cache) {
				trigger_primary_dbd_fail();
				error("assoc_mgr_init failure");
				fatal("slurmdbd and/or database must be up at "
				      "slurmctld start time");
			}
		}

		info("Running as primary controller");
		if ((slurmctld_config.resume_backup == false) &&
		    (primary == 1)) {
			trigger_primary_ctld_res_op();
		}

		clusteracct_storage_g_register_ctld(
			acct_db_conn,
			slurmctld_conf.slurmctld_port);

		_accounting_cluster_ready();

		if (slurm_priority_init() != SLURM_SUCCESS)
			fatal("failed to initialize priority plugin");
		if (slurm_sched_init() != SLURM_SUCCESS)
			fatal("failed to initialize scheduling plugin");
		if (slurmctld_plugstack_init())
			fatal("failed to initialize slurmctld_plugstack");

		/*
		 * create attached thread to process RPCs
		 */
		slurm_mutex_lock(&slurmctld_config.thread_count_lock);
		slurmctld_config.server_thread_count++;
		slurm_mutex_unlock(&slurmctld_config.thread_count_lock);
		slurm_attr_init(&thread_attr);
		while (pthread_create(&slurmctld_config.thread_id_rpc,
				      &thread_attr, _slurmctld_rpc_mgr,
				      NULL)) {
			error("pthread_create error %m");
			sleep(1);
		}
		slurm_attr_destroy(&thread_attr);

		/*
		 * create attached thread for signal handling
		 */
		slurm_attr_init(&thread_attr);
		while (pthread_create(&slurmctld_config.thread_id_sig,
				      &thread_attr, _slurmctld_signal_hand,
				      NULL)) {
			error("pthread_create %m");
			sleep(1);
		}
		slurm_attr_destroy(&thread_attr);

		/*
		 * create attached thread for state save
		 */
		slurm_attr_init(&thread_attr);
		while (pthread_create(&slurmctld_config.thread_id_save,
				      &thread_attr, slurmctld_state_save,
				      NULL)) {
			error("pthread_create %m");
			sleep(1);
		}
		slurm_attr_destroy(&thread_attr);

		/*
		 * create attached thread for node power management
  		 */
		start_power_mgr(&slurmctld_config.thread_id_power);

		/*
		 * process slurm background activities, could run as pthread
		 */
		_slurmctld_background(NULL);

		/* termination of controller */
		dir_name = slurm_get_state_save_location();
		switch_g_save(dir_name);
		xfree(dir_name);
		slurm_priority_fini();
		slurmctld_plugstack_fini();
		shutdown_state_save();
		pthread_join(slurmctld_config.thread_id_sig,  NULL);
		pthread_join(slurmctld_config.thread_id_rpc,  NULL);
		pthread_join(slurmctld_config.thread_id_save, NULL);
		slurmctld_config.thread_id_sig  = (pthread_t) 0;
		slurmctld_config.thread_id_rpc  = (pthread_t) 0;
		slurmctld_config.thread_id_save = (pthread_t) 0;

		if (running_cache) {
			/* break out and end the association cache
			 * thread since we are shutting down, no reason
			 * to wait for current info from the database */
			slurm_mutex_lock(&assoc_cache_mutex);
			running_cache = (uint16_t)NO_VAL;
			pthread_cond_signal(&assoc_cache_cond);
			slurm_mutex_unlock(&assoc_cache_mutex);
			pthread_join(assoc_cache_thread, NULL);
		}

		/* Save any pending state save RPCs */
		acct_storage_g_close_connection(&acct_db_conn);
		slurm_acct_storage_fini();

		/* join the power save thread after saving all state
		 * since it could wait a while waiting for spawned
		 * processes to exit */
		pthread_join(slurmctld_config.thread_id_power, NULL);

		if (slurmctld_config.resume_backup == false)
			break;

		/* primary controller doesn't resume backup mode */
		if ((slurmctld_config.resume_backup == true) &&
		    (primary == 1))
			break;

		recover = 2;
	}

	/* Since pidfile is created as user root (its owner is
	 *   changed to SlurmUser) SlurmUser may not be able to
	 *   remove it, so this is not necessarily an error. */
	if (unlink(slurmctld_conf.slurmctld_pidfile) < 0) {
		verbose("Unable to remove pidfile '%s': %m",
			slurmctld_conf.slurmctld_pidfile);
	}


#ifdef MEMORY_LEAK_DEBUG
{
	/* This should purge all allocated memory,   *\
	\*   Anything left over represents a leak.   */


	/* Give running agents a chance to complete and free memory.
	 * Wait up to 60 seconds (3 seconds * 20) */
	for (i=0; i<20; i++) {
		agent_purge();
		sleep(3);
		cnt = get_agent_count();
		if (cnt == 0)
			break;
	}
	if (i >= 10)
		error("Left %d agent threads active", cnt);

	slurm_sched_fini();	/* Stop all scheduling */

	/* Purge our local data structures */
	job_fini();
	part_fini();	/* part_fini() must preceed node_fini() */
	node_fini();
	purge_front_end_state();
	resv_fini();
	trigger_fini();
	dir_name = slurm_get_state_save_location();
	assoc_mgr_fini(dir_name);
	xfree(dir_name);
	reserve_port_config(NULL);

	/* Some plugins are needed to purge job/node data structures,
	 * unplug after other data structures are purged */
	ext_sensors_fini();
	gres_plugin_fini();
	job_submit_plugin_fini();
	slurm_preempt_fini();
	g_slurm_jobcomp_fini();
	jobacct_gather_fini();
	acct_gather_conf_destroy();
	slurm_select_fini();
	slurm_topo_fini();
	checkpoint_fini();
	slurm_auth_fini();
	switch_fini();

	/* purge remaining data structures */
	license_free();
	slurm_cred_ctx_destroy(slurmctld_config.cred_ctx);
	slurm_crypto_fini();	/* must be after ctx_destroy */
	slurm_conf_destroy();
	slurm_api_clear_config();
	sleep(2);
}
#else
	/* Give REQUEST_SHUTDOWN a chance to get propagated,
	 * up to 3 seconds. */
	for (i=0; i<3; i++) {
		agent_purge();
		cnt = get_agent_count();
		if (cnt == 0)
			break;
		sleep(1);
	}
#ifdef HAVE_BG
	/* Always call slurm_select_fini() on some systems like
	   BlueGene we need to make sure other processes are ended
	   or we could get a random core from within it's
	   underlying infrastructure.
	*/
        slurm_select_fini();
#endif

#endif

	xfree(slurmctld_cluster_name);
	if (cnt) {
		info("Slurmctld shutdown completing with %d active agent "
		     "thread", cnt);
	}
	log_fini();
	sched_log_fini();

	if (dump_core)
		abort();
	else
		exit(0);
}

/* initialization of common slurmctld configuration */
static void  _init_config(void)
{
	struct rlimit rlim;

	if (getrlimit(RLIMIT_NOFILE, &rlim) == 0) {
		rlim.rlim_cur = rlim.rlim_max;
		(void) setrlimit(RLIMIT_NOFILE, &rlim);
	}
	if (getrlimit(RLIMIT_CORE, &rlim) == 0) {
		rlim.rlim_cur = rlim.rlim_max;
		(void) setrlimit(RLIMIT_CORE, &rlim);
	}
	if (getrlimit(RLIMIT_STACK, &rlim) == 0) {
		/* slurmctld can spawn lots of pthreads.
		 * Set the (per thread) stack size to a
		 * more "reasonable" value to avoid running
		 * out of virtual memory and dying */
		rlim.rlim_cur = rlim.rlim_max;
		(void) setrlimit(RLIMIT_STACK, &rlim);
	}
	if (getrlimit(RLIMIT_DATA, &rlim) == 0) {
		rlim.rlim_cur = rlim.rlim_max;
		(void) setrlimit(RLIMIT_DATA, &rlim);
	}

	memset(&slurmctld_config, 0, sizeof(slurmctld_config_t));
	slurmctld_config.boot_time      = time(NULL);
	slurmctld_config.daemonize      = DEFAULT_DAEMONIZE;
	slurmctld_config.resume_backup  = false;
	slurmctld_config.server_thread_count = 0;
	slurmctld_config.shutdown_time  = (time_t) 0;
	slurmctld_config.thread_id_main = pthread_self();
#ifdef WITH_PTHREADS
	pthread_mutex_init(&slurmctld_config.thread_count_lock, NULL);
	slurmctld_config.thread_id_main    = (pthread_t) 0;
	slurmctld_config.thread_id_sig     = (pthread_t) 0;
	slurmctld_config.thread_id_rpc     = (pthread_t) 0;
#else
	slurmctld_config.thread_count_lock = 0;
	slurmctld_config.thread_id_main    = 0;
	slurmctld_config.thread_id_sig     = 0;
	slurmctld_config.thread_id_rpc     = 0;
#endif
}

/* Read configuration file.
 * Same name as API function for use in accounting_storage plugin.
 * Anything you add to this function must be added to the
 * _slurm_rpc_reconfigure_controller function inside proc_req.c try
 * to keep these in sync.
 */
static int _reconfigure_slurm(void)
{
	/* Locks: Write configuration, job, node, and partition */
	slurmctld_lock_t config_write_lock = {
		WRITE_LOCK, WRITE_LOCK, WRITE_LOCK, WRITE_LOCK };
	int rc;

	/*
	 * XXX - need to shut down the scheduler
	 * plugin, re-read the configuration, and then
	 * restart the (possibly new) plugin.
	 */
	lock_slurmctld(config_write_lock);
	rc = read_slurm_conf(2, true);
	if (rc)
		error("read_slurm_conf: %s", slurm_strerror(rc));
	else {
		_update_cred_key();
		set_slurmctld_state_loc();
	}
	slurm_sched_g_partition_change();	/* notify sched plugin */
	unlock_slurmctld(config_write_lock);
	assoc_mgr_set_missing_uids();
	start_power_mgr(&slurmctld_config.thread_id_power);
	trigger_reconfig();
	priority_g_reconfig(true);	/* notify priority plugin too */
	schedule(0);			/* has its own locks */
	save_all_state();

	return rc;
}

/* _slurmctld_signal_hand - Process daemon-wide signals */
static void *_slurmctld_signal_hand(void *no_data)
{
	int sig;
	int i, rc;
	int sig_array[] = {SIGINT, SIGTERM, SIGHUP, SIGABRT, 0};
	sigset_t set;

	(void) pthread_setcancelstate(PTHREAD_CANCEL_ENABLE, NULL);
	(void) pthread_setcanceltype(PTHREAD_CANCEL_ASYNCHRONOUS, NULL);

	/* Make sure no required signals are ignored (possibly inherited) */
	for (i = 0; sig_array[i]; i++)
		_default_sigaction(sig_array[i]);
	while (1) {
		xsignal_sigset_create(sig_array, &set);
		rc = sigwait(&set, &sig);
		if (rc == EINTR)
			continue;
		switch (sig) {
		case SIGINT:	/* kill -2  or <CTRL-C> */
		case SIGTERM:	/* kill -15 */
			info("Terminate signal (SIGINT or SIGTERM) received");
			slurmctld_config.shutdown_time = time(NULL);
			slurmctld_shutdown();
			return NULL;	/* Normal termination */
			break;
		case SIGHUP:	/* kill -1 */
			info("Reconfigure signal (SIGHUP) received");
			_reconfigure_slurm();
			break;
		case SIGABRT:	/* abort */
			info("SIGABRT received");
			slurmctld_config.shutdown_time = time(NULL);
			slurmctld_shutdown();
			dump_core = true;
			return NULL;
		default:
			error("Invalid signal (%d) received", sig);
		}
	}

}

static void _default_sigaction(int sig)
{
	struct sigaction act;
	if (sigaction(sig, NULL, &act)) {
		error("sigaction(%d): %m", sig);
		return;
	}
	if (act.sa_handler != SIG_IGN)
		return;

	act.sa_handler = SIG_DFL;
	if (sigaction(sig, &act, NULL))
		error("sigaction(%d): %m", sig);
}

static void _sig_handler(int signal)
{
}

/* _slurmctld_rpc_mgr - Read incoming RPCs and create pthread for each */
static void *_slurmctld_rpc_mgr(void *no_data)
{
	slurm_fd_t newsockfd;
	slurm_fd_t *sockfd;	/* our set of socket file descriptors */
	slurm_addr_t cli_addr, srv_addr;
	uint16_t port;
	char ip[32];
	pthread_t thread_id_rpc_req;
	pthread_attr_t thread_attr_rpc_req;
	int no_thread;
	int fd_next = 0, i, nports;
	fd_set rfds;
	connection_arg_t *conn_arg = NULL;
	/* Locks: Read config */
	slurmctld_lock_t config_read_lock = {
		READ_LOCK, NO_LOCK, NO_LOCK, NO_LOCK };
	int sigarray[] = {SIGUSR1, 0};
	char* node_addr = NULL;

	(void) pthread_setcancelstate(PTHREAD_CANCEL_ENABLE, NULL);
	(void) pthread_setcanceltype(PTHREAD_CANCEL_ASYNCHRONOUS, NULL);
	debug3("_slurmctld_rpc_mgr pid = %u", getpid());

	/* threads to process individual RPC's are detached */
	slurm_attr_init(&thread_attr_rpc_req);
	if (pthread_attr_setdetachstate
	    (&thread_attr_rpc_req, PTHREAD_CREATE_DETACHED))
		fatal("pthread_attr_setdetachstate %m");

	/* set node_addr to bind to (NULL means any) */
	if (slurmctld_conf.backup_controller && slurmctld_conf.backup_addr &&
	    (strcmp(node_name, slurmctld_conf.backup_controller) == 0) &&
	    (strcmp(slurmctld_conf.backup_controller,
		    slurmctld_conf.backup_addr) != 0)) {
		node_addr = slurmctld_conf.backup_addr ;
	}
	else if (_valid_controller() &&
		 strcmp(slurmctld_conf.control_machine,
			 slurmctld_conf.control_addr)) {
		node_addr = slurmctld_conf.control_addr ;
	}

	/* initialize ports for RPCs */
	lock_slurmctld(config_read_lock);
	nports = slurmctld_conf.slurmctld_port_count;
	if (nports == 0) {
		fatal("slurmctld port count is zero");
		return NULL;	/* Fix CLANG false positive */
	}
	sockfd = xmalloc(sizeof(slurm_fd_t) * nports);
	for (i=0; i<nports; i++) {
		sockfd[i] = slurm_init_msg_engine_addrname_port(
					node_addr,
					slurmctld_conf.slurmctld_port+i);
		if (sockfd[i] == SLURM_SOCKET_ERROR) {
			fatal("slurm_init_msg_engine_addrname_port error %m");
			return NULL;	/* Fix CLANG false positive */
		}
		fd_set_close_on_exec(sockfd[i]);
		slurm_get_stream_addr(sockfd[i], &srv_addr);
		slurm_get_ip_str(&srv_addr, &port, ip, sizeof(ip));
		debug2("slurmctld listening on %s:%d", ip, ntohs(port));
	}
	unlock_slurmctld(config_read_lock);

	/* Prepare to catch SIGUSR1 to interrupt accept().
	 * This signal is generated by the slurmctld signal
	 * handler thread upon receipt of SIGABRT, SIGINT,
	 * or SIGTERM. That thread does all processing of
	 * all signals. */
	xsignal(SIGUSR1, _sig_handler);
	xsignal_unblock(sigarray);

	/*
	 * Process incoming RPCs until told to shutdown
	 */
	while (_wait_for_server_thread()) {
		int max_fd = -1;
		FD_ZERO(&rfds);
		for (i=0; i<nports; i++) {
			FD_SET(sockfd[i], &rfds);
			max_fd = MAX(sockfd[i], max_fd);
		}
		if (select(max_fd+1, &rfds, NULL, NULL, NULL) == -1) {
			if (errno != EINTR)
				error("slurm_accept_msg_conn select: %m");
			_free_server_thread();
			continue;
		}
		/* find one to process */
		for (i=0; i<nports; i++) {
			if (FD_ISSET(sockfd[(fd_next+i) % nports], &rfds)) {
				i = (fd_next + i) % nports;
				break;
			}
		}
		fd_next = (i + 1) % nports;

		/*
		 * accept needed for stream implementation is a no-op in
		 * message implementation that just passes sockfd to newsockfd
		 */
		if ((newsockfd = slurm_accept_msg_conn(sockfd[i],
						       &cli_addr)) ==
		    SLURM_SOCKET_ERROR) {
			if (errno != EINTR)
				error("slurm_accept_msg_conn: %m");
			_free_server_thread();
			continue;
		}
		fd_set_close_on_exec(newsockfd);
		conn_arg = xmalloc(sizeof(connection_arg_t));
		conn_arg->newsockfd = newsockfd;
		if (slurmctld_config.shutdown_time)
			no_thread = 1;
		else if (pthread_create(&thread_id_rpc_req,
					&thread_attr_rpc_req,
					_service_connection,
					(void *) conn_arg)) {
			error("pthread_create: %m");
			no_thread = 1;
		} else
			no_thread = 0;

		if (no_thread) {
			slurmctld_diag_stats.proc_req_raw++;
		       	_service_connection((void *) conn_arg);
	       	}
	}

	debug3("_slurmctld_rpc_mgr shutting down");
	slurm_attr_destroy(&thread_attr_rpc_req);
	for (i=0; i<nports; i++)
		(void) slurm_shutdown_msg_engine(sockfd[i]);
	xfree(sockfd);
	_free_server_thread();
	pthread_exit((void *) 0);
	return NULL;
}

/*
 * _service_connection - service the RPC
 * IN/OUT arg - really just the connection's file descriptor, freed
 *	upon completion
 * RET - NULL
 */
static void *_service_connection(void *arg)
{
	connection_arg_t *conn = (connection_arg_t *) arg;
	void *return_code = NULL;
	slurm_msg_t *msg = xmalloc(sizeof(slurm_msg_t));

	slurm_msg_t_init(msg);
	/*
	 * slurm_receive_msg sets msg connection fd to accepted fd. This allows
	 * possibility for slurmctld_req() to close accepted connection.
	 */
	if (slurm_receive_msg(conn->newsockfd, msg, 0) != 0) {
		error("slurm_receive_msg: %m");
		/* close the new socket */
		slurm_close_accepted_conn(conn->newsockfd);
		goto cleanup;
	}

	if (errno != SLURM_SUCCESS) {
		if (errno == SLURM_PROTOCOL_VERSION_ERROR) {
			slurm_send_rc_msg(msg, SLURM_PROTOCOL_VERSION_ERROR);
		} else
			info("_service_connection/slurm_receive_msg %m");
	} else {
		/* process the request */
		slurmctld_req(msg);
	}
	if ((conn->newsockfd >= 0)
	    && slurm_close_accepted_conn(conn->newsockfd) < 0)
		error ("close(%d): %m",  conn->newsockfd);

cleanup:
	slurm_free_msg(msg);
	xfree(arg);
	_free_server_thread();
	return return_code;
}

/* Increment slurmctld_config.server_thread_count and don't return
 * until its value is no larger than MAX_SERVER_THREADS,
 * RET true unless shutdown in progress */
static bool _wait_for_server_thread(void)
{
	bool print_it = true;
	bool rc = true;

	slurm_mutex_lock(&slurmctld_config.thread_count_lock);
	while (1) {
		if (slurmctld_config.shutdown_time) {
			rc = false;
			break;
		}
		if (slurmctld_config.server_thread_count < max_server_threads) {
			slurmctld_config.server_thread_count++;
			break;
		} else {
			/* wait for state change and retry,
			 * just a delay and not an error.
			 * This can happen when the epilog completes
			 * on a bunch of nodes at the same time, which
			 * can easily happen for highly parallel jobs. */
			if (print_it) {
				static time_t last_print_time = 0;
				time_t now = time(NULL);
				if (difftime(now, last_print_time) > 2) {
					verbose("server_thread_count over "
						"limit (%d), waiting",
						slurmctld_config.
						server_thread_count);
					last_print_time = now;
				}
				print_it = false;
			}
			pthread_cond_wait(&server_thread_cond,
					  &slurmctld_config.thread_count_lock);
		}
	}
	slurm_mutex_unlock(&slurmctld_config.thread_count_lock);
	return rc;
}

static void _free_server_thread(void)
{
	slurm_mutex_lock(&slurmctld_config.thread_count_lock);
	if (slurmctld_config.server_thread_count > 0)
		slurmctld_config.server_thread_count--;
	else
		error("slurmctld_config.server_thread_count underflow");
	pthread_cond_broadcast(&server_thread_cond);
	slurm_mutex_unlock(&slurmctld_config.thread_count_lock);
}

static int _accounting_cluster_ready()
{
	int rc = SLURM_ERROR;
	time_t event_time = time(NULL);
	bitstr_t *total_node_bitmap = NULL;
	char *cluster_nodes = NULL;
	slurmctld_lock_t node_read_lock = {
		NO_LOCK, NO_LOCK, READ_LOCK, NO_LOCK };

	lock_slurmctld(node_read_lock);

	set_cluster_cpus();

	/* Now get the names of all the nodes on the cluster at this
	   time and send it also.
	*/
	total_node_bitmap = bit_alloc(node_record_count);
	bit_nset(total_node_bitmap, 0, node_record_count-1);
	cluster_nodes = bitmap2node_name_sortable(total_node_bitmap, 0);
	FREE_NULL_BITMAP(total_node_bitmap);
	unlock_slurmctld(node_read_lock);

	rc = clusteracct_storage_g_cluster_cpus(acct_db_conn,
						cluster_nodes,
						cluster_cpus, event_time);
	xfree(cluster_nodes);
	if (rc == ACCOUNTING_FIRST_REG) {
		/* see if we are running directly to a database
		 * instead of a slurmdbd.
		 */
		send_all_to_accounting(event_time);
		rc = SLURM_SUCCESS;
	}

	return rc;
}

static int _accounting_mark_all_nodes_down(char *reason)
{
	char *state_file;
	struct stat stat_buf;
	struct node_record *node_ptr;
	int i;
	time_t event_time;
	int rc = SLURM_ERROR;

	state_file = slurm_get_state_save_location();
	xstrcat (state_file, "/node_state");
	if (stat(state_file, &stat_buf)) {
		debug("_accounting_mark_all_nodes_down: could not stat(%s) "
		      "to record node down time", state_file);
		event_time = time(NULL);
	} else {
		event_time = stat_buf.st_mtime;
	}
	xfree(state_file);

	if ((rc = acct_storage_g_flush_jobs_on_cluster(acct_db_conn,
						      event_time))
	   == SLURM_ERROR)
		return rc;

	node_ptr = node_record_table_ptr;
	for (i = 0; i < node_record_count; i++, node_ptr++) {
		if (node_ptr->name == '\0')
			continue;
		if ((rc = clusteracct_storage_g_node_down(
			    acct_db_conn,
			    node_ptr, event_time,
			    reason, slurm_get_slurm_user_id()))
		   == SLURM_ERROR)
			break;
	}
	return rc;
}

static void _remove_assoc(slurmdb_association_rec_t *rec)
{
	int cnt = 0;

	cnt = job_hold_by_assoc_id(rec->id);

	if (cnt) {
		info("Removed association id:%u user:%s, held %u jobs",
		     rec->id, rec->user, cnt);
	} else
		debug("Removed association id:%u user:%s", rec->id, rec->user);
}

static void _remove_qos(slurmdb_qos_rec_t *rec)
{
	int cnt = 0;

	cnt = job_hold_by_qos_id(rec->id);

	if (cnt) {
		info("Removed QOS:%s held %u jobs", rec->name, cnt);
	} else
		debug("Removed QOS:%s", rec->name);
}

static void _update_assoc(slurmdb_association_rec_t *rec)
{
	ListIterator job_iterator;
	struct job_record *job_ptr;
	/* Write lock on jobs */
	slurmctld_lock_t job_write_lock =
		{ NO_LOCK, WRITE_LOCK, NO_LOCK, NO_LOCK };

	if (!job_list || !accounting_enforce
	    || !(accounting_enforce & ACCOUNTING_ENFORCE_LIMITS))
		return;

	lock_slurmctld(job_write_lock);
	job_iterator = list_iterator_create(job_list);
	while ((job_ptr = list_next(job_iterator))) {
		if ((rec != job_ptr->assoc_ptr) || (!IS_JOB_PENDING(job_ptr)))
			continue;

		acct_policy_update_pending_job(job_ptr);
	}
	list_iterator_destroy(job_iterator);
	unlock_slurmctld(job_write_lock);
}

static void _update_qos(slurmdb_qos_rec_t *rec)
{
	ListIterator job_iterator;
	struct job_record *job_ptr;
	/* Write lock on jobs */
	slurmctld_lock_t job_write_lock =
		{ NO_LOCK, WRITE_LOCK, NO_LOCK, NO_LOCK };

	if (!job_list || !accounting_enforce
	    || !(accounting_enforce & ACCOUNTING_ENFORCE_LIMITS))
		return;

	lock_slurmctld(job_write_lock);
	job_iterator = list_iterator_create(job_list);
	while ((job_ptr = list_next(job_iterator))) {
		if ((rec != job_ptr->qos_ptr) || (!IS_JOB_PENDING(job_ptr)))
			continue;

		acct_policy_update_pending_job(job_ptr);
	}
	list_iterator_destroy(job_iterator);
	unlock_slurmctld(job_write_lock);
}

static void _queue_reboot_msg(void)
{
	agent_arg_t *reboot_agent_args = NULL;
	struct node_record *node_ptr;
	char *host_str;
	time_t now = time(NULL);
	int i;
	bool want_reboot;

	want_nodes_reboot = false;
	for (i = 0, node_ptr = node_record_table_ptr;
	     i < node_record_count; i++, node_ptr++) {
		if (!IS_NODE_MAINT(node_ptr))
			continue;
		if (is_node_in_maint_reservation(i)) {
			/* defer if node isn't in reservation */
			want_nodes_reboot = true;
			continue;
		}
		if (IS_NODE_IDLE(node_ptr) && !IS_NODE_NO_RESPOND(node_ptr) &&
		    !IS_NODE_POWER_UP(node_ptr)) /* only active idle nodes */
			want_reboot = true;
		else if (IS_NODE_FUTURE(node_ptr) &&
			 (node_ptr->last_response == (time_t) 0))
			want_reboot = true; /* system just restarted */
		else
			want_reboot = false;
		if (!want_reboot) {
			want_nodes_reboot = true;	/* defer reboot */
			continue;
		}
		if (reboot_agent_args == NULL) {
			reboot_agent_args = xmalloc(sizeof(agent_arg_t));
			reboot_agent_args->msg_type = REQUEST_REBOOT_NODES;
			reboot_agent_args->retry = 0;
			reboot_agent_args->hostlist = hostlist_create(NULL);
		}
		hostlist_push(reboot_agent_args->hostlist, node_ptr->name);
		reboot_agent_args->node_count++;
		node_ptr->node_state = NODE_STATE_FUTURE |
				(node_ptr->node_state & NODE_STATE_FLAGS);
		bit_clear(avail_node_bitmap, i);
		bit_clear(idle_node_bitmap, i);
		node_ptr->last_response = now;
	}
	if (reboot_agent_args != NULL) {
		hostlist_uniq(reboot_agent_args->hostlist);
		host_str = hostlist_ranged_string_xmalloc(
				reboot_agent_args->hostlist);
		debug("Queuing reboot request for nodes %s", host_str);
		xfree(host_str);
		agent_queue_request(reboot_agent_args);
		last_node_update = now;
	}
}

/*
 * _slurmctld_background - process slurmctld background activities
 *	purge defunct job records, save state, schedule jobs, and
 *	ping other nodes
 */
static void *_slurmctld_background(void *no_data)
{
	static time_t last_sched_time;
	static time_t last_checkpoint_time;
	static time_t last_group_time;
	static time_t last_health_check_time;
	static time_t last_acct_gather_node_time;
	static time_t last_ext_sensors_time;
	static time_t last_no_resp_msg_time;
	static time_t last_ping_node_time;
	static time_t last_ping_srun_time;
	static time_t last_purge_job_time;
	static time_t last_resv_time;
	static time_t last_timelimit_time;
	static time_t last_assert_primary_time;
	static time_t last_trigger;
	static time_t last_node_acct;
	static time_t last_ctld_bu_ping;
	static time_t last_uid_update;
	static time_t last_reboot_msg_time;
	static bool ping_msg_sent = false;
	static bool run_job_scheduler = false;
	time_t now;
	int no_resp_msg_interval, ping_interval, purge_job_interval;
	int group_time, group_force;
	DEF_TIMERS;

	/* Locks: Read config */
	slurmctld_lock_t config_read_lock = {
		READ_LOCK, NO_LOCK, NO_LOCK, NO_LOCK };
	/* Locks: Read config, read job */
	slurmctld_lock_t job_read_lock = {
		READ_LOCK, READ_LOCK, NO_LOCK, NO_LOCK };
	/* Locks: Read config, write job, write node, read partition */
	slurmctld_lock_t job_write_lock = {
		READ_LOCK, WRITE_LOCK, WRITE_LOCK, READ_LOCK };
	/* Locks: Read config, write job, write node
	 * (Might kill jobs on nodes set DOWN) */
	slurmctld_lock_t node_write_lock = {
		READ_LOCK, WRITE_LOCK, WRITE_LOCK, NO_LOCK };
	/* Locks: Write node */
	slurmctld_lock_t node_write_lock2 = {
		NO_LOCK, NO_LOCK, WRITE_LOCK, NO_LOCK };
	/* Locks: Write partition */
	slurmctld_lock_t part_write_lock = {
		NO_LOCK, NO_LOCK, NO_LOCK, WRITE_LOCK };
	/* Locks: Read job and node */
	slurmctld_lock_t job_node_read_lock = {
		NO_LOCK, READ_LOCK, READ_LOCK, NO_LOCK };

	/* Let the dust settle before doing work */
	now = time(NULL);
	last_sched_time = last_checkpoint_time = last_group_time = now;
	last_purge_job_time = last_trigger = last_health_check_time = now;
	last_timelimit_time = last_assert_primary_time = now;
	last_no_resp_msg_time = last_resv_time = last_ctld_bu_ping = now;
	last_uid_update = last_reboot_msg_time = now;
	last_acct_gather_node_time = last_ext_sensors_time = now;

	if ((slurmctld_conf.min_job_age > 0) &&
	    (slurmctld_conf.min_job_age < PURGE_JOB_INTERVAL)) {
		/* Purge jobs more quickly, especially for high job flow */
		purge_job_interval = MAX(10, slurmctld_conf.min_job_age);
	} else
		purge_job_interval = PURGE_JOB_INTERVAL;

	if (slurmctld_conf.slurmd_timeout) {
		/* We ping nodes that haven't responded in SlurmdTimeout/3,
		 * but need to do the test at a higher frequency or we might
		 * DOWN nodes with times that fall in the gap. */
		ping_interval = slurmctld_conf.slurmd_timeout / 3;
	} else {
		/* This will just ping non-responding nodes
		 * and restore them to service */
		ping_interval = 100;	/* 100 seconds */
	}
	last_ping_node_time = now + (time_t)MIN_CHECKIN_TIME - ping_interval;
	last_ping_srun_time = now;
	last_node_acct = now;
	(void) pthread_setcancelstate(PTHREAD_CANCEL_ENABLE, NULL);
	(void) pthread_setcanceltype(PTHREAD_CANCEL_ASYNCHRONOUS, NULL);
	debug3("_slurmctld_background pid = %u", getpid());

	while (1) {
		if (slurmctld_config.shutdown_time == 0)
			sleep(1);

		now = time(NULL);
		START_TIMER;

		if (slurmctld_conf.slurmctld_debug <= 3)
			no_resp_msg_interval = 300;
		else if (slurmctld_conf.slurmctld_debug == 4)
			no_resp_msg_interval = 60;
		else
			no_resp_msg_interval = 1;

		if (slurmctld_config.shutdown_time) {
			int i;
			/* wait for RPC's to complete */
			for (i = 1; i < CONTROL_TIMEOUT; i++) {
				if (slurmctld_config.server_thread_count == 0)
					break;
				sleep(1);
			}
			if (slurmctld_config.server_thread_count)
				info("shutdown server_thread_count=%d",
					slurmctld_config.server_thread_count);
			if (_report_locks_set() == 0) {
				info("Saving all slurm state");
				save_all_state();
			} else
				error("can not save state, semaphores set");
			break;
		}

		if (difftime(now, last_resv_time) >= 2) {
			now = time(NULL);
			last_resv_time = now;
			lock_slurmctld(node_write_lock);
			if (set_node_maint_mode(false) > 0)
				run_job_scheduler = true;
			unlock_slurmctld(node_write_lock);
		}

		if (difftime(now, last_no_resp_msg_time) >=
		    no_resp_msg_interval) {
			now = time(NULL);
			last_no_resp_msg_time = now;
			lock_slurmctld(node_write_lock2);
			node_no_resp_msg();
			unlock_slurmctld(node_write_lock2);
		}

		if (difftime(now, last_timelimit_time) >= PERIODIC_TIMEOUT) {
			now = time(NULL);
			last_timelimit_time = now;
			debug2("Testing job time limits and checkpoints");
			lock_slurmctld(job_write_lock);
			job_time_limit();
			step_checkpoint();
			unlock_slurmctld(job_write_lock);
		}

		if (slurmctld_conf.health_check_interval &&
		    (difftime(now, last_health_check_time) >=
		     slurmctld_conf.health_check_interval) &&
		    is_ping_done()) {
			now = time(NULL);
			last_health_check_time = now;
			lock_slurmctld(node_write_lock);
			run_health_check();
			unlock_slurmctld(node_write_lock);
		}

		if (slurmctld_conf.acct_gather_node_freq &&
		    (difftime(now, last_acct_gather_node_time) >=
		     slurmctld_conf.acct_gather_node_freq) &&
		    is_ping_done()) {
			now = time(NULL);
			last_acct_gather_node_time = now;
			lock_slurmctld(node_write_lock);
			update_nodes_acct_gather_data();
			unlock_slurmctld(node_write_lock);
		}

		if (slurmctld_conf.ext_sensors_freq &&
		    (difftime(now, last_ext_sensors_time) >=
		     slurmctld_conf.ext_sensors_freq) &&
		    is_ping_done()) {
			now = time(NULL);
			last_ext_sensors_time = now;
			lock_slurmctld(node_write_lock);
			ext_sensors_g_update_component_data();
			unlock_slurmctld(node_write_lock);
		}

		if (((difftime(now, last_ping_node_time) >= ping_interval) ||
		     ping_nodes_now) && is_ping_done()) {
			now = time(NULL);
			last_ping_node_time = now;
			ping_msg_sent = false;
			ping_nodes_now = false;
			lock_slurmctld(node_write_lock);
			ping_nodes();
			unlock_slurmctld(node_write_lock);
		} else if ((difftime(now, last_ping_node_time) >=
			    ping_interval) && !is_ping_done() &&
			    !ping_msg_sent) {
			/* log failure once per ping_nodes() call,
			 * no error if node state update request
			 * processed while the ping is in progress */
			error("Node ping apparently hung, "
			      "many nodes may be DOWN or configured "
			      "SlurmdTimeout should be increased");
			ping_msg_sent = true;
		}

		if (slurmctld_conf.inactive_limit &&
		    (difftime(now, last_ping_srun_time) >=
		     (slurmctld_conf.inactive_limit / 3))) {
			now = time(NULL);
			last_ping_srun_time = now;
			debug2("Performing srun ping");
			lock_slurmctld(job_read_lock);
			srun_ping();
			unlock_slurmctld(job_read_lock);
		}

		if (want_nodes_reboot && (now > last_reboot_msg_time)) {
			now = time(NULL);
			last_reboot_msg_time = now;
			lock_slurmctld(node_write_lock);
			_queue_reboot_msg();
			unlock_slurmctld(node_write_lock);
		}

		/* Process any pending agent work */
		agent_retry(RPC_RETRY_INTERVAL, true);

		group_time  = slurmctld_conf.group_info & GROUP_TIME_MASK;
		if (group_time &&
		    (difftime(now, last_group_time) >= group_time)) {
			if (slurmctld_conf.group_info & GROUP_FORCE)
				group_force = 1;
			else
				group_force = 0;
			now = time(NULL);
			last_group_time = now;
			lock_slurmctld(part_write_lock);
			load_part_uid_allow_list(group_force);
			unlock_slurmctld(part_write_lock);
		}

		if (difftime(now, last_purge_job_time) >= purge_job_interval) {
			now = time(NULL);
			last_purge_job_time = now;
			debug2("Performing purge of old job records");
			lock_slurmctld(job_write_lock);
			purge_old_job();
			unlock_slurmctld(job_write_lock);
		}

		if ((difftime(now, last_sched_time) >= PERIODIC_SCHEDULE) ||
		    run_job_scheduler) {
			now = time(NULL);
			last_sched_time = now;
			run_job_scheduler = false;
			if (schedule(INFINITE))
				last_checkpoint_time = 0; /* force state save */
			set_job_elig_time();
		}

		if (slurmctld_conf.slurmctld_timeout &&
		    (difftime(now, last_ctld_bu_ping) >
		     slurmctld_conf.slurmctld_timeout)) {
			if (_ping_backup_controller() != SLURM_SUCCESS)
				trigger_backup_ctld_fail();
			last_ctld_bu_ping = now;
		}

		if (difftime(now, last_trigger) > TRIGGER_INTERVAL) {
			now = time(NULL);
			last_trigger = now;
			lock_slurmctld(job_node_read_lock);
			trigger_process();
			unlock_slurmctld(job_node_read_lock);
		}

		if (difftime(now, last_checkpoint_time) >=
		    PERIODIC_CHECKPOINT) {
			now = time(NULL);
			last_checkpoint_time = now;
			debug2("Performing full system state save");
			save_all_state();
		}

		if (difftime(now, last_node_acct) >= PERIODIC_NODE_ACCT) {
			/* Report current node state to account for added
			 * or reconfigured nodes */
			now = time(NULL);
			last_node_acct = now;
			_accounting_cluster_ready();
		}
<<<<<<< HEAD

=======
>>>>>>> 9fe5c605

		if (last_proc_req_start == 0) {
			/* Stats will reset at midnight (aprox).
			 * Uhmmm... UTC time?... It is  not so important.
			 * Just resetting during the night */
			last_proc_req_start = now;
			next_stats_reset = last_proc_req_start -
					   (last_proc_req_start % 86400) +
					   86400;
		}

		if ((next_stats_reset > 0) && (now > next_stats_reset)) {
			/* Resetting stats values */
			last_proc_req_start = now;
			next_stats_reset = now - (now % 86400) + 86400;
			reset_stats(0);
		}

		/* Reassert this machine as the primary controller.
		 * A network or security problem could result in
		 * the backup controller assuming control even
		 * while the real primary controller is running */
		lock_slurmctld(config_read_lock);
		if (slurmctld_conf.slurmctld_timeout   &&
		    slurmctld_conf.backup_addr         &&
		    slurmctld_conf.backup_addr[0]      &&
		    (difftime(now, last_assert_primary_time) >=
		     slurmctld_conf.slurmctld_timeout) &&
		    slurmctld_conf.backup_controller &&
		    strcmp(node_name, slurmctld_conf.backup_controller)) {
			now = time(NULL);
			last_assert_primary_time = now;
			(void) _shutdown_backup_controller(0);
		}
		unlock_slurmctld(config_read_lock);

		if (difftime(now, last_uid_update) >= 3600) {
			/* Make sure we update the uids in the
			 * assoc_mgr if there were any users
			 * with unknown uids at the time of startup.
			 */
			now = time(NULL);
			last_uid_update = now;
			assoc_mgr_set_missing_uids();
		}

		END_TIMER2("_slurmctld_background");
	}

	debug3("_slurmctld_background shutting down");

	return NULL;
}

/* save_all_state - save entire slurmctld state for later recovery */
extern void save_all_state(void)
{
	char *save_loc;

	/* Each of these functions lock their own databases */
	schedule_front_end_save();
	schedule_job_save();
	schedule_node_save();
	schedule_part_save();
	schedule_resv_save();
	schedule_trigger_save();

	if ((save_loc = slurm_get_state_save_location())) {
		select_g_state_save(save_loc);
		dump_assoc_mgr_state(save_loc);
		xfree(save_loc);
	}
}

/* make sure the assoc_mgr is up and running with the most current state */
extern void ctld_assoc_mgr_init(slurm_trigger_callbacks_t *callbacks)
{
	assoc_init_args_t assoc_init_arg;
	int num_jobs = 0;
	slurmctld_lock_t job_read_lock =
		{ NO_LOCK, READ_LOCK, NO_LOCK, NO_LOCK };

	memset(&assoc_init_arg, 0, sizeof(assoc_init_args_t));
	assoc_init_arg.enforce = accounting_enforce;
	assoc_init_arg.update_resvs = update_assocs_in_resvs;
	assoc_init_arg.remove_assoc_notify = _remove_assoc;
	assoc_init_arg.remove_qos_notify = _remove_qos;
	assoc_init_arg.update_assoc_notify = _update_assoc;
	assoc_init_arg.update_qos_notify = _update_qos;
	assoc_init_arg.cache_level = ASSOC_MGR_CACHE_ASSOC |
				     ASSOC_MGR_CACHE_USER  |
				     ASSOC_MGR_CACHE_QOS;
	if (slurmctld_conf.track_wckey)
		assoc_init_arg.cache_level |= ASSOC_MGR_CACHE_WCKEY;

	/* Don't save state but blow away old lists if they exist. */
	assoc_mgr_fini(NULL);

	if (acct_db_conn)
		acct_storage_g_close_connection(&acct_db_conn);

	acct_db_conn = acct_storage_g_get_connection(callbacks, 0, false,
						     slurmctld_cluster_name);

	if (assoc_mgr_init(acct_db_conn, &assoc_init_arg, errno)) {
		if (accounting_enforce & ACCOUNTING_ENFORCE_ASSOCS)
			error("Association database appears down, "
			      "reading from state file.");
		else
			debug("Association database appears down, "
			      "reading from state file.");

		if ((load_assoc_mgr_state(slurmctld_conf.state_save_location)
		     != SLURM_SUCCESS)
		    && (accounting_enforce & ACCOUNTING_ENFORCE_ASSOCS)) {
			error("Unable to get any information from "
			      "the state file");
			fatal("slurmdbd and/or database must be up at "
			      "slurmctld start time");
		}
	}

	/* Now load the usage from a flat file since it isn't kept in
	   the database No need to check for an error since if this
	   fails we will get an error message and we will go on our
	   way.  If we get an error we can't do anything about it.
	*/
	load_assoc_usage(slurmctld_conf.state_save_location);
	load_qos_usage(slurmctld_conf.state_save_location);

	lock_slurmctld(job_read_lock);
	if (job_list)
		num_jobs = list_count(job_list);
	unlock_slurmctld(job_read_lock);

	/* This thread is looking for when we get correct data from
	   the database so we can update the assoc_ptr's in the jobs
	*/
	if (running_cache || num_jobs) {
		pthread_attr_t thread_attr;

		slurm_attr_init(&thread_attr);
		while (pthread_create(&assoc_cache_thread, &thread_attr,
				      _assoc_cache_mgr, NULL)) {
			error("pthread_create error %m");
			sleep(1);
		}
		slurm_attr_destroy(&thread_attr);
	}

}

/* send all info for the controller to accounting */
extern void send_all_to_accounting(time_t event_time)
{
	/* ignore the rcs here because if there was an error we will
	   push the requests on the queue and process them when the
	   database server comes back up.
	*/
	debug2("send_all_to_accounting: called");
	send_jobs_to_accounting();
	send_nodes_to_accounting(event_time);
	send_resvs_to_accounting();
}

/* A slurmctld lock needs to at least have a node read lock set before
 * this is called */
extern void set_cluster_cpus(void)
{
	uint32_t cpus = 0;
	struct node_record *node_ptr;
	int i;

	node_ptr = node_record_table_ptr;
	for (i = 0; i < node_record_count; i++, node_ptr++) {
		if (node_ptr->name == '\0')
			continue;
#ifdef SLURM_NODE_ACCT_REGISTER
		if (slurmctld_conf.fast_schedule)
			cpus += node_ptr->config_ptr->cpus;
		else
			cpus += node_ptr->cpus;
#else
		cpus += node_ptr->config_ptr->cpus;
#endif
	}

	/* Since cluster_cpus is used else where we need to keep a
	   local var here to avoid race conditions on cluster_cpus
	   not being correct.
	*/
	cluster_cpus = cpus;
}

/*
 * _report_locks_set - report any slurmctld locks left set
 * RET count of locks currently set
 */
static int _report_locks_set(void)
{
	slurmctld_lock_flags_t lock_flags;
	char config[4] = "", job[4] = "", node[4] = "", partition[4] = "";
	int lock_count;

	get_lock_values(&lock_flags);

	if (lock_flags.entity[read_lock(CONFIG_LOCK)])
		strcat(config, "R");
	if (lock_flags.entity[write_lock(CONFIG_LOCK)])
		strcat(config, "W");
	if (lock_flags.entity[write_wait_lock(CONFIG_LOCK)])
		strcat(config, "P");

	if (lock_flags.entity[read_lock(JOB_LOCK)])
		strcat(job, "R");
	if (lock_flags.entity[write_lock(JOB_LOCK)])
		strcat(job, "W");
	if (lock_flags.entity[write_wait_lock(JOB_LOCK)])
		strcat(job, "P");

	if (lock_flags.entity[read_lock(NODE_LOCK)])
		strcat(node, "R");
	if (lock_flags.entity[write_lock(NODE_LOCK)])
		strcat(node, "W");
	if (lock_flags.entity[write_wait_lock(NODE_LOCK)])
		strcat(node, "P");

	if (lock_flags.entity[read_lock(PART_LOCK)])
		strcat(partition, "R");
	if (lock_flags.entity[write_lock(PART_LOCK)])
		strcat(partition, "W");
	if (lock_flags.entity[write_wait_lock(PART_LOCK)])
		strcat(partition, "P");

	lock_count = strlen(config) + strlen(job) +
	    strlen(node) + strlen(partition);
	if (lock_count > 0) {
		error("Locks left set "
		      "config:%s, job:%s, node:%s, partition:%s",
		      config, job, node, partition);
	}
	return lock_count;
}

/*
 * slurmctld_shutdown - wake up slurm_rpc_mgr thread via signal
 * RET 0 or error code
 */
int slurmctld_shutdown(void)
{
	debug("sched: slurmctld terminating");
	if (slurmctld_config.thread_id_rpc) {
		pthread_kill(slurmctld_config.thread_id_rpc, SIGUSR1);
		return SLURM_SUCCESS;
	} else {
		error("thread_id_rpc not set");
		return SLURM_ERROR;
	}
}

/* Variables for commandline passing using getopt */
extern char *optarg;
extern int optind, opterr, optopt;

/*
 * _parse_commandline - parse and process any command line arguments
 * IN argc - number of command line arguments
 * IN argv - the command line arguments
 * IN/OUT conf_ptr - pointer to current configuration, update as needed
 */
static void _parse_commandline(int argc, char *argv[])
{
	int c = 0;
	char *tmp_char;
	bool bg_recover_override = 0;

	opterr = 0;
	while ((c = getopt(argc, argv, "BcdDf:hL:n:rRvV")) != -1)
		switch (c) {
		case 'B':
			bg_recover = 0;
			bg_recover_override = 1;
			break;
		case 'c':
			recover = 0;
			bg_recover = 0;
			break;
		case 'd':
			daemonize = 1;
			break;
		case 'D':
			daemonize = 0;
			break;
		case 'f':
			slurm_conf_filename = xstrdup(optarg);
			break;
		case 'h':
			_usage(argv[0]);
			exit(0);
			break;
		case 'L':
			debug_logfile = xstrdup(optarg);
			break;
		case 'n':
			new_nice = strtol(optarg, &tmp_char, 10);
			if (tmp_char[0] != '\0') {
				error("Invalid option for -n option (nice "
				      "value), ignored");
				new_nice = 0;
			}
			break;
		case 'r':
			recover = 1;
			if (!bg_recover_override)
				bg_recover = 1;
			break;
		case 'R':
			recover = 2;
			if (!bg_recover_override)
				bg_recover = 1;
			break;
		case 'v':
			debug_level++;
			break;
		case 'V':
			print_slurm_version();
			exit(0);
			break;
		default:
			_usage(argv[0]);
			exit(1);
		}
}

/* _usage - print a message describing the command line arguments of
 *	slurmctld */
static void _usage(char *prog_name)
{
	fprintf(stderr, "Usage: %s [OPTIONS]\n", prog_name);
#ifdef HAVE_BG
	fprintf(stderr, "  -B      "
			"\tDo not recover state of bluegene blocks.\n");
#endif
#if (DEFAULT_RECOVER != 0)
	fprintf(stderr, "  -c      "
			"\tDo not recover state from last checkpoint.\n");
#endif
#if (DEFAULT_DAEMONIZE == 0)
	fprintf(stderr, "  -d      "
			"\tRun daemon in background.\n");
#endif
#if (DEFAULT_DAEMONIZE != 0)
	fprintf(stderr, "  -D      "
			"\tRun daemon in foreground.\n");
#endif
	fprintf(stderr, "  -f file "
			"\tUse specified file for slurmctld configuration.\n");
	fprintf(stderr, "  -h      "
			"\tPrint this help message.\n");
	fprintf(stderr, "  -L logfile "
			"\tLog messages to the specified file.\n");
	fprintf(stderr, "  -n value "
			"\tRun the daemon at the specified nice value.\n");
#if (DEFAULT_RECOVER == 0)
	fprintf(stderr, "  -r      "
			"\tRecover state from last checkpoint.\n");
#else
	fprintf(stderr, "  -R      "
			"\tRecover full state from last checkpoint.\n");
#endif
	fprintf(stderr, "  -v      "
			"\tVerbose mode. Multiple -v's increase verbosity.\n");
	fprintf(stderr, "  -V      "
			"\tPrint version information and exit.\n");
}

/*
 * Tell the backup_controller to relinquish control, primary control_machine
 *	has resumed operation
 * wait_time - How long to wait for backup controller to write state, seconds.
 *             Must be zero when called from _slurmctld_background() loop.
 * RET 0 or an error code
 * NOTE: READ lock_slurmctld config before entry (or be single-threaded)
 */
static int _shutdown_backup_controller(int wait_time)
{
	int rc;
	slurm_msg_t req;

	slurm_msg_t_init(&req);
	if ((slurmctld_conf.backup_addr == NULL) ||
	    (slurmctld_conf.backup_addr[0] == '\0')) {
		debug("No backup controller to shutdown");
		return SLURM_SUCCESS;
	}

	slurm_set_addr(&req.address, slurmctld_conf.slurmctld_port,
		       slurmctld_conf.backup_addr);

	/* send request message */
	req.msg_type = REQUEST_CONTROL;

	if (slurm_send_recv_rc_msg_only_one(&req, &rc,
				(CONTROL_TIMEOUT * 1000)) < 0) {
		error("_shutdown_backup_controller:send/recv: %m");
		return SLURM_ERROR;
	}
	if (rc == ESLURM_DISABLED)
		debug("backup controller responding");
	else if (rc == 0) {
		debug("backup controller has relinquished control");
		if (wait_time == 0) {
			/* In case primary controller really did not terminate,
			 * but just temporarily became non-responsive */
			clusteracct_storage_g_register_ctld(
				acct_db_conn,
				slurmctld_conf.slurmctld_port);
		}
	} else {
		error("_shutdown_backup_controller: %s", slurm_strerror(rc));
		return SLURM_ERROR;
	}

	/* FIXME: Ideally the REQUEST_CONTROL RPC does not return until all
	 * other activity has ceased and the state has been saved. That is
	 * not presently the case (it returns when no other work is pending,
	 * so the state save should occur right away). We sleep for a while
	 * here and give the backup controller time to shutdown */
	if (wait_time)
		sleep(wait_time);

	return SLURM_SUCCESS;
}

/* Reset the job credential key based upon configuration parameters
 * NOTE: READ lock_slurmctld config before entry */
static void _update_cred_key(void)
{
	slurm_cred_ctx_key_update(slurmctld_config.cred_ctx,
				  slurmctld_conf.job_credential_private_key);
}

/* Reset slurmctld logging based upon configuration parameters
 *   uses common slurmctld_conf data structure
 * NOTE: READ lock_slurmctld config before entry */
void update_logging(void)
{
	int rc;
	uid_t slurm_user_id  = slurmctld_conf.slurm_user_id;
	gid_t slurm_user_gid = gid_from_uid(slurm_user_id);

	/* Preserve execute line arguments (if any) */
	if (debug_level) {
		slurmctld_conf.slurmctld_debug = MIN(
			(LOG_LEVEL_INFO + debug_level),
			(LOG_LEVEL_END - 1));
	}
	if (slurmctld_conf.slurmctld_debug != (uint16_t) NO_VAL) {
		log_opts.stderr_level  = slurmctld_conf.slurmctld_debug;
		log_opts.logfile_level = slurmctld_conf.slurmctld_debug;
		log_opts.syslog_level  = slurmctld_conf.slurmctld_debug;
	}
	if (debug_logfile) {
		xfree(slurmctld_conf.slurmctld_logfile);
		slurmctld_conf.slurmctld_logfile = xstrdup(debug_logfile);
	}

	if (daemonize) {
		log_opts.stderr_level = LOG_LEVEL_QUIET;
		if (slurmctld_conf.slurmctld_logfile)
			log_opts.syslog_level = LOG_LEVEL_FATAL;
	} else
		log_opts.syslog_level = LOG_LEVEL_QUIET;

	log_alter(log_opts, SYSLOG_FACILITY_DAEMON,
		  slurmctld_conf.slurmctld_logfile);

	log_set_timefmt(slurmctld_conf.log_fmt);

	/*
	 * SchedLogLevel restore
	 */
	if (slurmctld_conf.sched_log_level != (uint16_t) NO_VAL)
		sched_log_opts.logfile_level = slurmctld_conf.sched_log_level;

	sched_log_alter(sched_log_opts, LOG_DAEMON,
			slurmctld_conf.sched_logfile);

	if (slurmctld_conf.slurmctld_logfile) {
		rc = chown(slurmctld_conf.slurmctld_logfile,
			   slurm_user_id, slurm_user_gid);
		if (rc && daemonize) {
			error("chown(%s, %d, %d): %m",
			      slurmctld_conf.slurmctld_logfile,
			      (int) slurm_user_id, (int) slurm_user_gid);
		}
	}
	if (slurmctld_conf.sched_logfile) {
		rc = chown(slurmctld_conf.sched_logfile,
			   slurm_user_id, slurm_user_gid);
		if (rc && daemonize) {
			error("chown(%s, %d, %d): %m",
			      slurmctld_conf.sched_logfile,
			      (int) slurm_user_id, (int) slurm_user_gid);
		}
	}
}

/* Reset slurmd nice value */
static void _update_nice(void)
{
	int cur_nice;
	id_t pid;

	if (new_nice == 0)	/* No change */
		return;

	pid = getpid();
	cur_nice = getpriority(PRIO_PROCESS, pid);
	if (cur_nice == new_nice)
		return;
	if (setpriority(PRIO_PROCESS, pid, new_nice))
		error("Unable to reset nice value to %d: %m", new_nice);
}

/* Kill the currently running slurmctld
 * NOTE: No need to lock the config data since we are still single-threaded */
static void _kill_old_slurmctld(void)
{
	int fd;
	pid_t oldpid = read_pidfile(slurmctld_conf.slurmctld_pidfile, &fd);
	if (oldpid != (pid_t) 0) {
		info ("killing old slurmctld[%ld]", (long) oldpid);
		kill(oldpid, SIGTERM);

		/*
		 * Wait for previous daemon to terminate
		 */
		if (fd_get_readw_lock(fd) < 0)
			fatal ("unable to wait for readw lock: %m");
		(void) close(fd); /* Ignore errors */
	}
}

/* NOTE: No need to lock the config data since we are still single-threaded */
static void _init_pidfile(void)
{
	if (strcmp(slurmctld_conf.slurmctld_pidfile,
		   slurmctld_conf.slurmd_pidfile) == 0)
		error("SlurmctldPid == SlurmdPid, use different names");

	/* Don't close the fd returned here since we need to keep the
	 * fd open to maintain the write lock */
	(void) create_pidfile(slurmctld_conf.slurmctld_pidfile,
			      slurmctld_conf.slurm_user_id);
}

/*
 * set_slurmctld_state_loc - create state directory as needed and "cd" to it
 * NOTE: config read lock must be set on entry
 */
extern void set_slurmctld_state_loc(void)
{
	int rc;
	struct stat st;
	const char *path = slurmctld_conf.state_save_location;

	/*
	 * If state save location does not exist, try to create it.
	 *  Otherwise, ensure path is a directory as expected, and that
	 *  we have permission to write to it.
	 */
	if (((rc = stat(path, &st)) < 0) && (errno == ENOENT)) {
		if (mkdir(path, 0755) < 0)
			fatal("mkdir(%s): %m", path);
	}
	else if (rc < 0)
		fatal("Unable to stat state save loc: %s: %m", path);
	else if (!S_ISDIR(st.st_mode))
		fatal("State save loc: %s: Not a directory!", path);
	else if (access(path, R_OK|W_OK|X_OK) < 0)
		fatal("Incorrect permissions on state save loc: %s", path);
}

/* _assoc_cache_mgr - hold out until we have real data from the
 * database so we can reset the job ptr's assoc ptr's */
static void *_assoc_cache_mgr(void *no_data)
{
	ListIterator itr = NULL;
	struct job_record *job_ptr = NULL;
	slurmdb_qos_rec_t qos_rec;
	slurmdb_association_rec_t assoc_rec;
	/* Write lock on jobs, read lock on nodes and partitions */
	slurmctld_lock_t job_write_lock =
		{ NO_LOCK, WRITE_LOCK, READ_LOCK, READ_LOCK };

	if (!running_cache)
		lock_slurmctld(job_write_lock);

	while(running_cache == 1) {
		slurm_mutex_lock(&assoc_cache_mutex);
		pthread_cond_wait(&assoc_cache_cond, &assoc_cache_mutex);
		/* This is here to see if we are exiting.  If we get
		   NO_VAL then just return since we are closing down.
		*/
		if (running_cache == (uint16_t)NO_VAL) {
			slurm_mutex_unlock(&assoc_cache_mutex);
			return NULL;
		}
		lock_slurmctld(job_write_lock);
		assoc_mgr_refresh_lists(acct_db_conn);
		if (running_cache)
			unlock_slurmctld(job_write_lock);
		slurm_mutex_unlock(&assoc_cache_mutex);
	}

	if (!job_list) {
		/* This could happen in rare occations, it doesn't
		 * matter since when the job_list is populated things
		 * will be in sync.
		 */
		debug2("No job list yet");
		goto end_it;
	}

	debug2("got real data from the database "
	       "refreshing the association ptr's for %d jobs",
	       list_count(job_list));
	itr = list_iterator_create(job_list);
	while ((job_ptr = list_next(itr))) {
		if (job_ptr->assoc_id) {
			memset(&assoc_rec, 0,
			       sizeof(slurmdb_association_rec_t));
			assoc_rec.id = job_ptr->assoc_id;

			debug("assoc is %zx (%d) for job %u",
			      (size_t)job_ptr->assoc_ptr, job_ptr->assoc_id,
			      job_ptr->job_id);

			if (assoc_mgr_fill_in_assoc(
				    acct_db_conn, &assoc_rec,
				    accounting_enforce,
				    (slurmdb_association_rec_t **)
				    &job_ptr->assoc_ptr)) {
				verbose("Invalid association id %u "
					"for job id %u",
					job_ptr->assoc_id, job_ptr->job_id);
				/* not a fatal error, association could have
				 * been removed */
			}

			debug("now assoc is %zx (%d) for job %u",
			      (size_t)job_ptr->assoc_ptr, job_ptr->assoc_id,
			      job_ptr->job_id);
		}
		if (job_ptr->qos_id) {
			memset(&qos_rec, 0, sizeof(slurmdb_qos_rec_t));
			qos_rec.id = job_ptr->qos_id;
			if ((assoc_mgr_fill_in_qos(
				    acct_db_conn, &qos_rec,
				    accounting_enforce,
				    (slurmdb_qos_rec_t **)&job_ptr->qos_ptr))
			   != SLURM_SUCCESS) {
				verbose("Invalid qos (%u) for job_id %u",
					job_ptr->qos_id, job_ptr->job_id);
				/* not a fatal error, qos could have
				 * been removed */
			}
		}
	}
	list_iterator_destroy(itr);
end_it:
	unlock_slurmctld(job_write_lock);
	/* This needs to be after the lock and after we update the
	   jobs so if we need to send them we are set. */
	_accounting_cluster_ready();
	return NULL;
}

static void _become_slurm_user(void)
{
	gid_t slurm_user_gid;

	/* Determine SlurmUser gid */
	slurm_user_gid = gid_from_uid(slurmctld_conf.slurm_user_id);
	if (slurm_user_gid == (gid_t) -1) {
		fatal("Failed to determine gid of SlurmUser(%u)",
		      slurmctld_conf.slurm_user_id);
	}

	/* Initialize supplementary groups ID list for SlurmUser */
	if (getuid() == 0) {
		/* root does not need supplementary groups */
		if ((slurmctld_conf.slurm_user_id == 0) &&
		    (setgroups(0, NULL) != 0)) {
			fatal("Failed to drop supplementary groups, "
			      "setgroups: %m");
		} else if ((slurmctld_conf.slurm_user_id != getuid()) &&
			   initgroups(slurmctld_conf.slurm_user_name,
				      slurm_user_gid)) {
			fatal("Failed to set supplementary groups, "
			      "initgroups: %m");
		}
	} else {
		info("Not running as root. Can't drop supplementary groups");
	}

	/* Set GID to GID of SlurmUser */
	if ((slurm_user_gid != getegid()) &&
	    (setgid(slurm_user_gid))) {
		fatal("Failed to set GID to %d", slurm_user_gid);
	}

	/* Set UID to UID of SlurmUser */
	if ((slurmctld_conf.slurm_user_id != getuid()) &&
	    (setuid(slurmctld_conf.slurm_user_id))) {
		fatal("Can not set uid to SlurmUser(%u): %m",
		      slurmctld_conf.slurm_user_id);
	}
}

/* Return true if node_name (a global) is a valid controller host name */
static bool  _valid_controller(void)
{
	bool match = false;

	if (slurmctld_conf.control_machine == NULL)
		return match;

	if (strcmp(node_name, slurmctld_conf.control_machine) == 0)
		match = true;
	else if (strchr(slurmctld_conf.control_machine, ',')) {
		char *token, *last = NULL;
		char *tmp_name = xstrdup(slurmctld_conf.control_machine);

		token = strtok_r(tmp_name, ",", &last);
		while (token) {
			if (strcmp(node_name, token) == 0) {
				match = true;
				break;
			}
			token = strtok_r(NULL, ",", &last);
		}
		xfree(tmp_name);
	}

	return match;
}

static void _test_thread_limit(void)
{
#ifdef RLIMIT_NOFILE
{
	struct rlimit rlim[1];
	if (getrlimit(RLIMIT_NOFILE, rlim) < 0)
		error("Unable to get file count limit");
	else if ((rlim->rlim_cur != RLIM_INFINITY) &&
		 (max_server_threads > rlim->rlim_cur)) {
		max_server_threads = rlim->rlim_cur;
		info("Reducing max_server_thread to %u due to file count limit "
		     "of %u", max_server_threads, max_server_threads);
	}
}
#endif
	return;
}

/* Ping BackupController
 * RET SLURM_SUCCESS or error code */
static int _ping_backup_controller(void)
{
	int rc = SLURM_SUCCESS;
	slurm_msg_t req;
	/* Locks: Read configuration */
	slurmctld_lock_t config_read_lock = {
		READ_LOCK, NO_LOCK, NO_LOCK, NO_LOCK };

	lock_slurmctld(config_read_lock);
	if (!slurmctld_conf.backup_addr) {
		debug4("No backup slurmctld to ping");
		unlock_slurmctld(config_read_lock);
		return SLURM_SUCCESS;
	}

	/*
	 *  Set address of controller to ping
	 */
	debug3("pinging backup slurmctld at %s", slurmctld_conf.backup_addr);
	slurm_msg_t_init(&req);
	slurm_set_addr(&req.address, slurmctld_conf.slurmctld_port,
		       slurmctld_conf.backup_addr);
	unlock_slurmctld(config_read_lock);

	req.msg_type = REQUEST_PING;

	if (slurm_send_recv_rc_msg_only_one(&req, &rc, 0) < 0) {
		debug2("_ping_backup_controller/slurm_send_node_msg error: %m");
		return SLURM_ERROR;
	}

	if (rc)
		debug2("_ping_backup_controller/response error %d", rc);

	return rc;
}

static void  _set_work_dir(void)
{
	bool success = false;

	if (slurmctld_conf.slurmctld_logfile &&
	    (slurmctld_conf.slurmctld_logfile[0] == '/')) {
		char *slash_ptr, *work_dir;
		work_dir = xstrdup(slurmctld_conf.slurmctld_logfile);
		slash_ptr = strrchr(work_dir, '/');
		if (slash_ptr == work_dir)
			work_dir[1] = '\0';
		else
			slash_ptr[0] = '\0';
		if ((access(work_dir, W_OK) != 0) || (chdir(work_dir) < 0))
			error("chdir(%s): %m", work_dir);
		else
			success = true;
		xfree(work_dir);
	}

	if (!success) {
		if ((access(slurmctld_conf.state_save_location, W_OK) != 0) ||
		    (chdir(slurmctld_conf.state_save_location) < 0)) {
			error("chdir(%s): %m",
			      slurmctld_conf.state_save_location);
		} else
			success = true;
	}

	if (!success) {
		if ((access("/var/tmp", W_OK) != 0) ||
		    (chdir("/var/tmp") < 0)) {
			error("chdir(/var/tmp): %m");
		} else
			info("chdir to /var/tmp");
	}
}<|MERGE_RESOLUTION|>--- conflicted
+++ resolved
@@ -374,28 +374,7 @@
 		      slurmctld_conf.accounting_storage_type);
 	}
 
-<<<<<<< HEAD
-	memset(&assoc_init_arg, 0, sizeof(assoc_init_args_t));
-	assoc_init_arg.enforce = accounting_enforce;
-	assoc_init_arg.add_license_notify = license_add_remote;
-	assoc_init_arg.remove_assoc_notify = _remove_assoc;
-	assoc_init_arg.remove_license_notify = license_remove_remote;
-	assoc_init_arg.remove_qos_notify = _remove_qos;
-	assoc_init_arg.sync_license_notify = license_sync_remote;
-	assoc_init_arg.update_assoc_notify = _update_assoc;
-	assoc_init_arg.update_license_notify = license_update_remote;
-	assoc_init_arg.update_qos_notify = _update_qos;
-	assoc_init_arg.update_resvs = update_assocs_in_resvs;
-	assoc_init_arg.cache_level = ASSOC_MGR_CACHE_ASSOC |
-				     ASSOC_MGR_CACHE_USER  |
-				     ASSOC_MGR_CACHE_QOS   |
-				     ASSOC_MGR_CACHE_RES;
-	if (slurmctld_conf.track_wckey)
-		assoc_init_arg.cache_level |= ASSOC_MGR_CACHE_WCKEY;
-
-=======
 	memset(&callbacks, 0, sizeof(slurm_trigger_callbacks_t));
->>>>>>> 9fe5c605
 	callbacks.acct_full   = trigger_primary_ctld_acct_full;
 	callbacks.dbd_fail    = trigger_primary_dbd_fail;
 	callbacks.dbd_resumed = trigger_primary_dbd_res_op;
@@ -434,13 +413,8 @@
 		fatal( "failed to initialize preempt plugin" );
 	if (checkpoint_init(slurmctld_conf.checkpoint_type) != SLURM_SUCCESS )
 		fatal( "failed to initialize checkpoint plugin" );
-<<<<<<< HEAD
 	if (acct_gather_conf_init() != SLURM_SUCCESS )
 		fatal( "failed to initialize acct_gather plugins" );
-	if (slurm_acct_storage_init(NULL) != SLURM_SUCCESS )
-		fatal( "failed to initialize accounting_storage plugin");
-=======
->>>>>>> 9fe5c605
 	if (jobacct_gather_init() != SLURM_SUCCESS )
 		fatal( "failed to initialize jobacct_gather plugin");
 	if (job_submit_plugin_init() != SLURM_SUCCESS )
@@ -1608,10 +1582,6 @@
 			last_node_acct = now;
 			_accounting_cluster_ready();
 		}
-<<<<<<< HEAD
-
-=======
->>>>>>> 9fe5c605
 
 		if (last_proc_req_start == 0) {
 			/* Stats will reset at midnight (aprox).
@@ -1696,14 +1666,19 @@
 
 	memset(&assoc_init_arg, 0, sizeof(assoc_init_args_t));
 	assoc_init_arg.enforce = accounting_enforce;
+	assoc_init_arg.add_license_notify = license_add_remote;
+	assoc_init_arg.remove_assoc_notify = _remove_assoc;
+	assoc_init_arg.remove_license_notify = license_remove_remote;
+	assoc_init_arg.remove_qos_notify = _remove_qos;
+	assoc_init_arg.sync_license_notify = license_sync_remote;
+	assoc_init_arg.update_assoc_notify = _update_assoc;
+	assoc_init_arg.update_license_notify = license_update_remote;
+	assoc_init_arg.update_qos_notify = _update_qos;
 	assoc_init_arg.update_resvs = update_assocs_in_resvs;
-	assoc_init_arg.remove_assoc_notify = _remove_assoc;
-	assoc_init_arg.remove_qos_notify = _remove_qos;
-	assoc_init_arg.update_assoc_notify = _update_assoc;
-	assoc_init_arg.update_qos_notify = _update_qos;
 	assoc_init_arg.cache_level = ASSOC_MGR_CACHE_ASSOC |
 				     ASSOC_MGR_CACHE_USER  |
-				     ASSOC_MGR_CACHE_QOS;
+				     ASSOC_MGR_CACHE_QOS   |
+				     ASSOC_MGR_CACHE_RES;
 	if (slurmctld_conf.track_wckey)
 		assoc_init_arg.cache_level |= ASSOC_MGR_CACHE_WCKEY;
 
