/*****************************************************************************\
 *  proc_req.c - process incoming messages to slurmctld
 *****************************************************************************
 *  Copyright (C) 2002-2007 The Regents of the University of California.
 *  Copyright (C) 2008-2011 Lawrence Livermore National Security.
 *  Produced at Lawrence Livermore National Laboratory (cf, DISCLAIMER).
 *  Written by Morris Jette <jette@llnl.gov>, et. al.
 *  CODE-OCEC-09-009. All rights reserved.
 *
 *  This file is part of SLURM, a resource management program.
 *  For details, see <http://slurm.schedmd.com/>.
 *  Please also read the included file: DISCLAIMER.
 *
 *  SLURM is free software; you can redistribute it and/or modify it under
 *  the terms of the GNU General Public License as published by the Free
 *  Software Foundation; either version 2 of the License, or (at your option)
 *  any later version.
 *
 *  In addition, as a special exception, the copyright holders give permission
 *  to link the code of portions of this program with the OpenSSL library under
 *  certain conditions as described in each individual source file, and
 *  distribute linked combinations including the two. You must obey the GNU
 *  General Public License in all respects for all of the code used other than
 *  OpenSSL. If you modify file(s) with this exception, you may extend this
 *  exception to your version of the file(s), but you are not obligated to do
 *  so. If you do not wish to do so, delete this exception statement from your
 *  version.  If you delete this exception statement from all source files in
 *  the program, then also delete it here.
 *
 *  SLURM is distributed in the hope that it will be useful, but WITHOUT ANY
 *  WARRANTY; without even the implied warranty of MERCHANTABILITY or FITNESS
 *  FOR A PARTICULAR PURPOSE.  See the GNU General Public License for more
 *  details.
 *
 *  You should have received a copy of the GNU General Public License along
 *  with SLURM; if not, write to the Free Software Foundation, Inc.,
 *  51 Franklin Street, Fifth Floor, Boston, MA 02110-1301  USA.
\*****************************************************************************/

#ifdef HAVE_CONFIG_H
#  include "config.h"
#endif

#ifdef WITH_PTHREADS
#  include <pthread.h>
#endif				/* WITH_PTHREADS */

#include <errno.h>
#include <signal.h>
#include <stdio.h>
#include <stdlib.h>
#include <string.h>

#include "slurm/slurm_errno.h"

#include "src/common/assoc_mgr.h"
#include "src/common/checkpoint.h"
#include "src/common/daemonize.h"
#include "src/common/fd.h"
#include "src/common/forward.h"
#include "src/common/gres.h"
#include "src/common/hostlist.h"
#include "src/common/log.h"
#include "src/common/macros.h"
#include "src/common/node_select.h"
#include "src/common/pack.h"
#include "src/common/read_config.h"
#include "src/common/slurm_auth.h"
#include "src/common/slurm_cred.h"
#include "src/common/slurm_priority.h"
#include "src/common/slurm_protocol_api.h"
#include "src/common/slurm_topology.h"
#include "src/common/switch.h"
#include "src/common/xstring.h"
#include "src/common/slurm_ext_sensors.h"
#include "src/common/slurm_acct_gather.h"
#include "src/common/slurm_protocol_interface.h"

#include "src/slurmctld/agent.h"
#include "src/slurmctld/front_end.h"
#include "src/slurmctld/gang.h"
#include "src/slurmctld/job_scheduler.h"
#include "src/slurmctld/licenses.h"
#include "src/slurmctld/locks.h"
#include "src/slurmctld/proc_req.h"
#include "src/slurmctld/read_config.h"
#include "src/slurmctld/reservation.h"
#include "src/slurmctld/sched_plugin.h"
#include "src/slurmctld/slurmctld.h"
#include "src/slurmctld/srun_comm.h"
#include "src/slurmctld/state_save.h"
#include "src/slurmctld/trigger_mgr.h"

#include "src/plugins/select/bluegene/bg_enums.h"

static pthread_mutex_t rpc_mutex = PTHREAD_MUTEX_INITIALIZER;
static int rpc_type_size = 0;	/* Size of rpc_type_* arrays */
static uint16_t *rpc_type_id = NULL;
static uint32_t *rpc_type_cnt = NULL;
static uint64_t *rpc_type_time = NULL;
static int rpc_user_size = 0;	/* Size of rpc_user_* arrays */
static uint32_t *rpc_user_id = NULL;
static uint32_t *rpc_user_cnt = NULL;
static uint64_t *rpc_user_time = NULL;

static pthread_mutex_t throttle_mutex = PTHREAD_MUTEX_INITIALIZER;
static pthread_cond_t throttle_cond = PTHREAD_COND_INITIALIZER;

static void         _fill_ctld_conf(slurm_ctl_conf_t * build_ptr);
static void         _kill_job_on_msg_fail(uint32_t job_id);
static int          _is_prolog_finished(uint32_t job_id);
static int 	    _launch_batch_step(job_desc_msg_t *job_desc_msg,
				       uid_t uid, uint32_t *step_id,
				       uint16_t protocol_version);
static int          _make_step_cred(struct step_record *step_rec,
				    slurm_cred_t **slurm_cred,
				    uint16_t protocol_version);
static void         _throttle_fini(int *active_rpc_cnt);
static void         _throttle_start(int *active_rpc_cnt);

inline static void  _slurm_rpc_accounting_first_reg(slurm_msg_t *msg);
inline static void  _slurm_rpc_accounting_register_ctld(slurm_msg_t *msg);
inline static void  _slurm_rpc_accounting_update_msg(slurm_msg_t *msg);
inline static void  _slurm_rpc_allocate_resources(slurm_msg_t * msg);
inline static void  _slurm_rpc_checkpoint(slurm_msg_t * msg);
inline static void  _slurm_rpc_checkpoint_comp(slurm_msg_t * msg);
inline static void  _slurm_rpc_checkpoint_task_comp(slurm_msg_t * msg);
inline static void  _slurm_rpc_delete_partition(slurm_msg_t * msg);
inline static void  _slurm_rpc_complete_job_allocation(slurm_msg_t * msg);
inline static void  _slurm_rpc_complete_batch_script(slurm_msg_t * msg);
inline static void  _slurm_rpc_complete_prolog(slurm_msg_t * msg);
inline static void  _slurm_rpc_dump_conf(slurm_msg_t * msg);
inline static void  _slurm_rpc_dump_front_end(slurm_msg_t * msg);
inline static void  _slurm_rpc_dump_jobs(slurm_msg_t * msg);
inline static void  _slurm_rpc_dump_jobs_user(slurm_msg_t * msg);
inline static void  _slurm_rpc_dump_job_single(slurm_msg_t * msg);
inline static void  _slurm_rpc_dump_licenses(slurm_msg_t * msg);
inline static void  _slurm_rpc_dump_nodes(slurm_msg_t * msg);
inline static void  _slurm_rpc_dump_node_single(slurm_msg_t * msg);
inline static void  _slurm_rpc_dump_partitions(slurm_msg_t * msg);
inline static void  _slurm_rpc_dump_spank(slurm_msg_t * msg);
inline static void  _slurm_rpc_dump_stats(slurm_msg_t * msg);
inline static void  _slurm_rpc_end_time(slurm_msg_t * msg);
inline static void  _slurm_rpc_epilog_complete(slurm_msg_t * msg);
inline static void  _slurm_rpc_get_shares(slurm_msg_t *msg);
inline static void  _slurm_rpc_get_topo(slurm_msg_t * msg);
inline static void  _slurm_rpc_get_priority_factors(slurm_msg_t *msg);
inline static void  _slurm_rpc_job_notify(slurm_msg_t * msg);
inline static void  _slurm_rpc_job_ready(slurm_msg_t * msg);
inline static void  _slurm_rpc_job_sbcast_cred(slurm_msg_t * msg);
inline static void  _slurm_rpc_job_step_kill(slurm_msg_t * msg);
inline static void  _slurm_rpc_job_step_create(slurm_msg_t * msg);
inline static void  _slurm_rpc_job_step_get_info(slurm_msg_t * msg);
inline static void  _slurm_rpc_job_will_run(slurm_msg_t * msg);
inline static void  _slurm_rpc_node_registration(slurm_msg_t * msg);
inline static void  _slurm_rpc_block_info(slurm_msg_t * msg);
inline static void  _slurm_rpc_job_alloc_info(slurm_msg_t * msg);
inline static void  _slurm_rpc_job_alloc_info_lite(slurm_msg_t * msg);
inline static void  _slurm_rpc_ping(slurm_msg_t * msg);
inline static void  _slurm_rpc_reboot_nodes(slurm_msg_t * msg);
inline static void  _slurm_rpc_reconfigure_controller(slurm_msg_t * msg);
inline static void  _slurm_rpc_resv_create(slurm_msg_t * msg);
inline static void  _slurm_rpc_resv_update(slurm_msg_t * msg);
inline static void  _slurm_rpc_resv_delete(slurm_msg_t * msg);
inline static void  _slurm_rpc_resv_show(slurm_msg_t * msg);
inline static void  _slurm_rpc_requeue(slurm_msg_t * msg);
inline static void  _slurm_rpc_takeover(slurm_msg_t * msg);
inline static void  _slurm_rpc_set_debug_flags(slurm_msg_t *msg);
inline static void  _slurm_rpc_set_debug_level(slurm_msg_t *msg);
inline static void  _slurm_rpc_set_schedlog_level(slurm_msg_t *msg);
inline static void  _slurm_rpc_shutdown_controller(slurm_msg_t * msg);
inline static void  _slurm_rpc_shutdown_controller_immediate(slurm_msg_t *
							     msg);
inline static void  _slurm_rpc_step_complete(slurm_msg_t * msg);
inline static void  _slurm_rpc_step_layout(slurm_msg_t * msg);
inline static void  _slurm_rpc_step_update(slurm_msg_t * msg);
inline static void  _slurm_rpc_submit_batch_job(slurm_msg_t * msg);
inline static void  _slurm_rpc_suspend(slurm_msg_t * msg);
inline static void  _slurm_rpc_trigger_clear(slurm_msg_t * msg);
inline static void  _slurm_rpc_trigger_get(slurm_msg_t * msg);
inline static void  _slurm_rpc_trigger_set(slurm_msg_t * msg);
inline static void  _slurm_rpc_trigger_pull(slurm_msg_t * msg);
inline static void  _slurm_rpc_update_front_end(slurm_msg_t * msg);
inline static void  _slurm_rpc_update_job(slurm_msg_t * msg);
inline static void  _slurm_rpc_update_node(slurm_msg_t * msg);
inline static void  _slurm_rpc_update_partition(slurm_msg_t * msg);
inline static void  _slurm_rpc_update_block(slurm_msg_t * msg);

inline static void  _update_cred_key(void);

extern diag_stats_t slurmctld_diag_stats;

extern int prolog_complete(uint32_t job_id, bool requeue,
		uint32_t prolog_return_code);

/*
 * slurmctld_req  - Process an individual RPC request
 * IN/OUT msg - the request message, data associated with the message is freed
 */
void slurmctld_req(slurm_msg_t *msg, connection_arg_t *arg)
{
<<<<<<< HEAD
	DEF_TIMERS;
	int i, rpc_type_index = -1, rpc_user_index = -1;
	uint32_t rpc_uid;
=======
	char inetbuf[64];
>>>>>>> 7f135dd0

	/* Just to validate the cred */
	rpc_uid = (uint32_t) g_slurm_auth_get_uid(msg->auth_cred, NULL);
	if (g_slurm_auth_errno(msg->auth_cred) != SLURM_SUCCESS) {
		error("Bad authentication: %s",
		      g_slurm_auth_errstr(g_slurm_auth_errno(msg->auth_cred)));
		return;
	}

<<<<<<< HEAD
	START_TIMER;
	slurm_mutex_lock(&rpc_mutex);
	if (rpc_type_size == 0) {
		rpc_type_size = 100;  /* Capture info for first 100 RPC types */
		rpc_type_id   = xmalloc(sizeof(uint16_t) * rpc_type_size);
		rpc_type_cnt  = xmalloc(sizeof(uint32_t) * rpc_type_size);
		rpc_type_time = xmalloc(sizeof(uint64_t) * rpc_type_size);
	}
	for (i = 0; i < rpc_type_size; i++) {
		if (rpc_type_id[i] == 0)
			rpc_type_id[i] = msg->msg_type;
		else if (rpc_type_id[i] != msg->msg_type)
			continue;
		rpc_type_index = i;
		break;
	}
	if (rpc_user_size == 0) {
		rpc_user_size = 200;  /* Capture info for first 200 RPC users */
		rpc_user_id   = xmalloc(sizeof(uint32_t) * rpc_user_size);
		rpc_user_cnt  = xmalloc(sizeof(uint32_t) * rpc_user_size);
		rpc_user_time = xmalloc(sizeof(uint64_t) * rpc_user_size);
	}
	for (i = 0; i < rpc_user_size; i++) {
		if ((rpc_user_id[i] == 0) && (i != 0))
			rpc_user_id[i] = rpc_uid;
		else if (rpc_user_id[i] != rpc_uid)
			continue;
		rpc_user_index = i;
		break;
	}
	slurm_mutex_unlock(&rpc_mutex);
=======
	/* Debug the protocol layer.
	 */
	if (slurmctld_conf.debug_flags & DEBUG_FLAG_PROTOCOL) {
		char *p;

		p = rpc_num2string(msg->msg_type);
		_slurm_print_slurm_addr(&arg->cli_addr,
					inetbuf,
					sizeof(inetbuf));
		info("%s: received opcode %s from %s", __func__, p, inetbuf);
	}
>>>>>>> 7f135dd0

	switch (msg->msg_type) {
	case REQUEST_RESOURCE_ALLOCATION:
		_slurm_rpc_allocate_resources(msg);
		slurm_free_job_desc_msg(msg->data);
		break;
	case REQUEST_BUILD_INFO:
		_slurm_rpc_dump_conf(msg);
		slurm_free_last_update_msg(msg->data);
		break;
	case REQUEST_JOB_INFO:
		_slurm_rpc_dump_jobs(msg);
		slurm_free_job_info_request_msg(msg->data);
		break;
	case REQUEST_JOB_USER_INFO:
		_slurm_rpc_dump_jobs_user(msg);
		slurm_free_job_user_id_msg(msg->data);
		break;
	case REQUEST_JOB_INFO_SINGLE:
		_slurm_rpc_dump_job_single(msg);
		slurm_free_job_id_msg(msg->data);
		break;
	case REQUEST_SHARE_INFO:
		_slurm_rpc_get_shares(msg);
		slurm_free_shares_request_msg(msg->data);
		break;
	case REQUEST_PRIORITY_FACTORS:
		_slurm_rpc_get_priority_factors(msg);
		slurm_free_priority_factors_request_msg(msg->data);
		break;
	case REQUEST_JOB_END_TIME:
		_slurm_rpc_end_time(msg);
		slurm_free_job_alloc_info_msg(msg->data);
		break;
	case REQUEST_FRONT_END_INFO:
		_slurm_rpc_dump_front_end(msg);
		slurm_free_front_end_info_request_msg(msg->data);
		break;
	case REQUEST_NODE_INFO:
		_slurm_rpc_dump_nodes(msg);
		slurm_free_node_info_request_msg(msg->data);
		break;
	case REQUEST_NODE_INFO_SINGLE:
		_slurm_rpc_dump_node_single(msg);
		slurm_free_node_info_single_msg(msg->data);
		break;
	case REQUEST_PARTITION_INFO:
		_slurm_rpc_dump_partitions(msg);
		slurm_free_part_info_request_msg(msg->data);
		break;
	case MESSAGE_EPILOG_COMPLETE:
		_slurm_rpc_epilog_complete(msg);
		slurm_free_epilog_complete_msg(msg->data);
		break;
	case REQUEST_CANCEL_JOB_STEP:
		_slurm_rpc_job_step_kill(msg);
		slurm_free_job_step_kill_msg(msg->data);
		break;
	case REQUEST_COMPLETE_JOB_ALLOCATION:
		_slurm_rpc_complete_job_allocation(msg);
		slurm_free_complete_job_allocation_msg(msg->data);
		break;
	case REQUEST_COMPLETE_PROLOG:
		_slurm_rpc_complete_prolog(msg);
		slurm_free_complete_prolog_msg(msg->data);
		break;
	case REQUEST_COMPLETE_BATCH_JOB:
	case REQUEST_COMPLETE_BATCH_SCRIPT:
		_slurm_rpc_complete_batch_script(msg);
		slurm_free_complete_batch_script_msg(msg->data);
		break;
	case REQUEST_JOB_STEP_CREATE:
		_slurm_rpc_job_step_create(msg);
		slurm_free_job_step_create_request_msg(msg->data);
		break;
	case REQUEST_JOB_STEP_INFO:
		_slurm_rpc_job_step_get_info(msg);
		slurm_free_job_step_info_request_msg(msg->data);
		break;
	case REQUEST_JOB_WILL_RUN:
		_slurm_rpc_job_will_run(msg);
		slurm_free_job_desc_msg(msg->data);
		break;
	case MESSAGE_NODE_REGISTRATION_STATUS:
		_slurm_rpc_node_registration(msg);
		slurm_free_node_registration_status_msg(msg->data);
		break;
	case REQUEST_JOB_ALLOCATION_INFO:
		_slurm_rpc_job_alloc_info(msg);
		slurm_free_job_alloc_info_msg(msg->data);
		break;
	case REQUEST_JOB_ALLOCATION_INFO_LITE:
		_slurm_rpc_job_alloc_info_lite(msg);
		slurm_free_job_alloc_info_msg(msg->data);
		break;
	case REQUEST_JOB_SBCAST_CRED:
		_slurm_rpc_job_sbcast_cred(msg);
		slurm_free_job_alloc_info_msg(msg->data);
		break;
	case REQUEST_PING:
		_slurm_rpc_ping(msg);
		/* No body to free */
		break;
	case REQUEST_RECONFIGURE:
		_slurm_rpc_reconfigure_controller(msg);
		/* No body to free */
		break;
	case REQUEST_CONTROL:
		_slurm_rpc_shutdown_controller(msg);
		/* No body to free */
		break;
	case REQUEST_TAKEOVER:
		_slurm_rpc_takeover(msg);
		/* No body to free */
		break;
	case REQUEST_SHUTDOWN:
		_slurm_rpc_shutdown_controller(msg);
		slurm_free_shutdown_msg(msg->data);
		break;
	case REQUEST_SHUTDOWN_IMMEDIATE:
		_slurm_rpc_shutdown_controller_immediate(msg);
		/* No body to free */
		break;
	case REQUEST_SUBMIT_BATCH_JOB:
		_slurm_rpc_submit_batch_job(msg);
		slurm_free_job_desc_msg(msg->data);
		break;
	case REQUEST_UPDATE_FRONT_END:
		_slurm_rpc_update_front_end(msg);
		slurm_free_update_front_end_msg(msg->data);
		break;
	case REQUEST_UPDATE_JOB:
		_slurm_rpc_update_job(msg);
		slurm_free_job_desc_msg(msg->data);
		break;
	case REQUEST_UPDATE_NODE:
		_slurm_rpc_update_node(msg);
		slurm_free_update_node_msg(msg->data);
		break;
	case REQUEST_CREATE_PARTITION:
	case REQUEST_UPDATE_PARTITION:
		_slurm_rpc_update_partition(msg);
		slurm_free_update_part_msg(msg->data);
		break;
	case REQUEST_DELETE_PARTITION:
		_slurm_rpc_delete_partition(msg);
		slurm_free_delete_part_msg(msg->data);
		break;
	case REQUEST_CREATE_RESERVATION:
		_slurm_rpc_resv_create(msg);
		slurm_free_resv_desc_msg(msg->data);
		break;
	case REQUEST_UPDATE_RESERVATION:
		_slurm_rpc_resv_update(msg);
		slurm_free_resv_desc_msg(msg->data);
		break;
	case REQUEST_DELETE_RESERVATION:
		_slurm_rpc_resv_delete(msg);
		slurm_free_resv_name_msg(msg->data);
		break;
	case REQUEST_UPDATE_BLOCK:
		_slurm_rpc_update_block(msg);
		slurm_free_block_info(msg->data);
		break;
	case REQUEST_RESERVATION_INFO:
		_slurm_rpc_resv_show(msg);
		slurm_free_resv_info_request_msg(msg->data);
		break;
	case REQUEST_NODE_REGISTRATION_STATUS:
		error("slurmctld is talking with itself. "
		      "SlurmctldPort == SlurmdPort");
		slurm_send_rc_msg(msg, EINVAL);
		break;
	case REQUEST_CHECKPOINT:
		_slurm_rpc_checkpoint(msg);
		slurm_free_checkpoint_msg(msg->data);
		break;
	case REQUEST_CHECKPOINT_COMP:
		_slurm_rpc_checkpoint_comp(msg);
		slurm_free_checkpoint_comp_msg(msg->data);
		break;
	case REQUEST_CHECKPOINT_TASK_COMP:
		_slurm_rpc_checkpoint_task_comp(msg);
		slurm_free_checkpoint_task_comp_msg(msg->data);
		break;
	case REQUEST_SUSPEND:
		_slurm_rpc_suspend(msg);
		slurm_free_suspend_msg(msg->data);
		break;
	case REQUEST_JOB_REQUEUE:
		_slurm_rpc_requeue(msg);
		slurm_free_job_id_msg(msg->data);
		break;
	case REQUEST_JOB_READY:
		_slurm_rpc_job_ready(msg);
		slurm_free_job_id_msg(msg->data);
		break;
	case REQUEST_BLOCK_INFO:
		_slurm_rpc_block_info(msg);
		slurm_free_block_info_request_msg(msg->data);
		break;
	case REQUEST_STEP_COMPLETE:
		_slurm_rpc_step_complete(msg);
		slurm_free_step_complete_msg(msg->data);
		break;
	case REQUEST_STEP_LAYOUT:
		_slurm_rpc_step_layout(msg);
		slurm_free_job_step_id_msg(msg->data);
		break;
	case REQUEST_UPDATE_JOB_STEP:
		_slurm_rpc_step_update(msg);
		slurm_free_update_step_msg(msg->data);
		break;
	case REQUEST_TRIGGER_SET:
		_slurm_rpc_trigger_set(msg);
		slurm_free_trigger_msg(msg->data);
		break;
	case REQUEST_TRIGGER_GET:
		_slurm_rpc_trigger_get(msg);
		slurm_free_trigger_msg(msg->data);
		break;
	case REQUEST_TRIGGER_CLEAR:
		_slurm_rpc_trigger_clear(msg);
		slurm_free_trigger_msg(msg->data);
		break;
	case REQUEST_TRIGGER_PULL:
		_slurm_rpc_trigger_pull(msg);
		slurm_free_trigger_msg(msg->data);
		break;
	case REQUEST_JOB_NOTIFY:
		_slurm_rpc_job_notify(msg);
		slurm_free_job_notify_msg(msg->data);
		break;
	case REQUEST_SET_DEBUG_FLAGS:
		_slurm_rpc_set_debug_flags(msg);
		slurm_free_set_debug_flags_msg(msg->data);
		break;
	case REQUEST_SET_DEBUG_LEVEL:
		_slurm_rpc_set_debug_level(msg);
		slurm_free_set_debug_level_msg(msg->data);
		break;
	case REQUEST_SET_SCHEDLOG_LEVEL:
		_slurm_rpc_set_schedlog_level(msg);
		slurm_free_set_debug_level_msg(msg->data);
		break;
	case ACCOUNTING_UPDATE_MSG:
		_slurm_rpc_accounting_update_msg(msg);
		slurm_free_accounting_update_msg(msg->data);
		break;
	case ACCOUNTING_FIRST_REG:
		_slurm_rpc_accounting_first_reg(msg);
		/* No body to free */
		break;
	case ACCOUNTING_REGISTER_CTLD:
		_slurm_rpc_accounting_register_ctld(msg);
		slurm_free_reboot_msg(msg->data);
		break;
	case REQUEST_TOPO_INFO:
		_slurm_rpc_get_topo(msg);
		/* No body to free */
		break;
	case REQUEST_SPANK_ENVIRONMENT:
		_slurm_rpc_dump_spank(msg);
		slurm_free_spank_env_request_msg(msg->data);
		break;
	case REQUEST_REBOOT_NODES:
		_slurm_rpc_reboot_nodes(msg);
		/* No body to free */
		break;
	case REQUEST_STATS_INFO:
		_slurm_rpc_dump_stats(msg);
		slurm_free_stats_info_request_msg(msg->data);
		break;
	case REQUEST_LICENSE_INFO:
		_slurm_rpc_dump_licenses(msg);
		slurm_free_license_info_request_msg(msg->data);
		break;
	default:
		error("invalid RPC msg_type=%u", msg->msg_type);
		slurm_send_rc_msg(msg, EINVAL);
		break;
	}

	END_TIMER;
	slurm_mutex_lock(&rpc_mutex);
	if (rpc_type_index >= 0) {
		rpc_type_cnt[rpc_type_index]++;
		rpc_type_time[rpc_type_index] += DELTA_TIMER;
	}
	if (rpc_user_index >= 0) {
		rpc_user_cnt[rpc_user_index]++;
		rpc_user_time[rpc_user_index] += DELTA_TIMER;
	}
	slurm_mutex_unlock(&rpc_mutex);
}

/* These functions prevent certain RPCs from keeping the slurmctld write locks
 * constantly set, which can prevent other RPCs and system functions from being
 * processed. For example, a steady stream of batch submissions can prevent
 * squeue from responding or jobs from being scheduled. */
static void _throttle_start(int *active_rpc_cnt)
{
	slurm_mutex_lock(&throttle_mutex);
	while (1) {
		if (*active_rpc_cnt == 0) {
			(*active_rpc_cnt)++;
			break;
		}
		pthread_cond_wait(&throttle_cond, &throttle_mutex);
	}
	slurm_mutex_unlock(&throttle_mutex);
	usleep(1);
}
static void _throttle_fini(int *active_rpc_cnt)
{
	slurm_mutex_lock(&throttle_mutex);
	(*active_rpc_cnt)--;
	pthread_cond_broadcast(&throttle_cond);
	slurm_mutex_unlock(&throttle_mutex);
}

/*
 * _fill_ctld_conf - make a copy of current slurm configuration
 *	this is done with locks set so the data can change at other times
 * OUT conf_ptr - place to copy configuration to
 */
void _fill_ctld_conf(slurm_ctl_conf_t * conf_ptr)
{
	char *licenses_used = get_licenses_used();  /* Do before config lock */
	slurm_ctl_conf_t *conf = slurm_conf_lock();

	memset(conf_ptr, 0, sizeof(slurm_ctl_conf_t));

	conf_ptr->last_update         = time(NULL);
	conf_ptr->accounting_storage_enforce =
		conf->accounting_storage_enforce;
	conf_ptr->accounting_storage_host =
		xstrdup(conf->accounting_storage_host);
	conf_ptr->accounting_storage_backup_host =
		xstrdup(conf->accounting_storage_backup_host);
	conf_ptr->accounting_storage_loc =
		xstrdup(conf->accounting_storage_loc);
	conf_ptr->accounting_storage_port = conf->accounting_storage_port;
	conf_ptr->accounting_storage_type =
		xstrdup(conf->accounting_storage_type);
	conf_ptr->accounting_storage_user =
		xstrdup(conf->accounting_storage_user);
	conf_ptr->acctng_store_job_comment = conf->acctng_store_job_comment;

	conf_ptr->acct_gather_conf = acct_gather_conf_values();
	conf_ptr->acct_gather_energy_type =
		xstrdup(conf->acct_gather_energy_type);
	conf_ptr->acct_gather_filesystem_type =
		xstrdup(conf->acct_gather_filesystem_type);
	conf_ptr->acct_gather_infiniband_type =
		xstrdup(conf->acct_gather_infiniband_type);
	conf_ptr->acct_gather_profile_type =
		xstrdup(conf->acct_gather_profile_type);
	conf_ptr->acct_gather_node_freq = conf->acct_gather_node_freq;

	conf_ptr->authinfo            = xstrdup(conf->authinfo);
	conf_ptr->authtype            = xstrdup(conf->authtype);

	conf_ptr->backup_addr         = xstrdup(conf->backup_addr);
	conf_ptr->backup_controller   = xstrdup(conf->backup_controller);
	conf_ptr->batch_start_timeout = conf->batch_start_timeout;
	conf_ptr->boot_time           = slurmctld_config.boot_time;

	conf_ptr->checkpoint_type     = xstrdup(conf->checkpoint_type);
	conf_ptr->cluster_name        = xstrdup(conf->cluster_name);
	conf_ptr->complete_wait       = conf->complete_wait;
	conf_ptr->control_addr        = xstrdup(conf->control_addr);
	conf_ptr->control_machine     = xstrdup(conf->control_machine);
	conf_ptr->core_spec_plugin    = xstrdup(conf->core_spec_plugin);
	conf_ptr->crypto_type         = xstrdup(conf->crypto_type);

	conf_ptr->def_mem_per_cpu     = conf->def_mem_per_cpu;
	conf_ptr->debug_flags         = conf->debug_flags;
	conf_ptr->disable_root_jobs   = conf->disable_root_jobs;
	conf_ptr->dynalloc_port       = conf->dynalloc_port;

	conf_ptr->enforce_part_limits = conf->enforce_part_limits;
	conf_ptr->epilog              = xstrdup(conf->epilog);
	conf_ptr->epilog_msg_time     = conf->epilog_msg_time;
	conf_ptr->epilog_slurmctld    = xstrdup(conf->epilog_slurmctld);
	ext_sensors_g_get_config(&conf_ptr->ext_sensors_conf);
	conf_ptr->ext_sensors_type    = xstrdup(conf->ext_sensors_type);
	conf_ptr->ext_sensors_freq    = conf->ext_sensors_freq;

	conf_ptr->fast_schedule       = conf->fast_schedule;
	conf_ptr->first_job_id        = conf->first_job_id;
	conf_ptr->fs_dampening_factor = conf->fs_dampening_factor;

	conf_ptr->gres_plugins        = xstrdup(conf->gres_plugins);
	conf_ptr->group_info          = conf->group_info;

	conf_ptr->inactive_limit      = conf->inactive_limit;

	conf_ptr->hash_val            = conf->hash_val;
	conf_ptr->health_check_interval = conf->health_check_interval;
	conf_ptr->health_check_node_state = conf->health_check_node_state;
	conf_ptr->health_check_program = xstrdup(conf->health_check_program);

	conf_ptr->job_acct_gather_freq  = xstrdup(conf->job_acct_gather_freq);
	conf_ptr->job_acct_gather_type  = xstrdup(conf->job_acct_gather_type);
	conf_ptr->job_acct_gather_params= xstrdup(conf->job_acct_gather_params);

	conf_ptr->job_ckpt_dir        = xstrdup(conf->job_ckpt_dir);
	conf_ptr->job_comp_host       = xstrdup(conf->job_comp_host);
	conf_ptr->job_comp_loc        = xstrdup(conf->job_comp_loc);
	conf_ptr->job_comp_port       = conf->job_comp_port;
	conf_ptr->job_comp_type       = xstrdup(conf->job_comp_type);
	conf_ptr->job_comp_user       = xstrdup(conf->job_comp_user);
	conf_ptr->job_container_plugin = xstrdup(conf->job_container_plugin);

	conf_ptr->job_credential_private_key =
		xstrdup(conf->job_credential_private_key);
	conf_ptr->job_credential_public_certificate =
		xstrdup(conf->job_credential_public_certificate);
	conf_ptr->job_file_append     = conf->job_file_append;
	conf_ptr->job_requeue         = conf->job_requeue;
	conf_ptr->job_submit_plugins  = xstrdup(conf->job_submit_plugins);

	conf_ptr->get_env_timeout     = conf->get_env_timeout;

	conf_ptr->keep_alive_time     = conf->keep_alive_time;
	conf_ptr->kill_wait           = conf->kill_wait;
	conf_ptr->kill_on_bad_exit    = conf->kill_on_bad_exit;

	conf_ptr->launch_type         = xstrdup(conf->launch_type);
	conf_ptr->licenses            = xstrdup(conf->licenses);
	conf_ptr->licenses_used       = licenses_used;
	conf_ptr->log_fmt             = conf->log_fmt;

	conf_ptr->mail_prog           = xstrdup(conf->mail_prog);
	conf_ptr->max_array_sz        = conf->max_array_sz;
	conf_ptr->max_job_cnt         = conf->max_job_cnt;
	conf_ptr->max_job_id          = conf->max_job_id;
	conf_ptr->max_mem_per_cpu     = conf->max_mem_per_cpu;
	conf_ptr->max_step_cnt        = conf->max_step_cnt;
	conf_ptr->max_tasks_per_node  = conf->max_tasks_per_node;
	conf_ptr->min_job_age         = conf->min_job_age;
	conf_ptr->mpi_default         = xstrdup(conf->mpi_default);
	conf_ptr->mpi_params          = xstrdup(conf->mpi_params);
	conf_ptr->msg_timeout         = conf->msg_timeout;

	conf_ptr->next_job_id         = get_next_job_id();
	conf_ptr->node_prefix         = xstrdup(conf->node_prefix);

	conf_ptr->over_time_limit     = conf->over_time_limit;

	conf_ptr->plugindir           = xstrdup(conf->plugindir);
	conf_ptr->plugstack           = xstrdup(conf->plugstack);

	conf_ptr->preempt_mode        = conf->preempt_mode;
	conf_ptr->preempt_type        = xstrdup(conf->preempt_type);
	conf_ptr->priority_decay_hl   = conf->priority_decay_hl;
	conf_ptr->priority_calc_period = conf->priority_calc_period;
	conf_ptr->priority_favor_small= conf->priority_favor_small;
	conf_ptr->priority_flags      = conf->priority_flags;
	conf_ptr->priority_max_age    = conf->priority_max_age;
	conf_ptr->priority_reset_period = conf->priority_reset_period;
	conf_ptr->priority_type       = xstrdup(conf->priority_type);
	conf_ptr->priority_weight_age = conf->priority_weight_age;
	conf_ptr->priority_weight_fs  = conf->priority_weight_fs;
	conf_ptr->priority_weight_js  = conf->priority_weight_js;
	conf_ptr->priority_weight_part= conf->priority_weight_part;
	conf_ptr->priority_weight_qos = conf->priority_weight_qos;

	conf_ptr->private_data        = conf->private_data;
	conf_ptr->proctrack_type      = xstrdup(conf->proctrack_type);
	conf_ptr->prolog              = xstrdup(conf->prolog);
	conf_ptr->prolog_slurmctld    = xstrdup(conf->prolog_slurmctld);
	conf_ptr->prolog_flags        = conf->prolog_flags;
	conf_ptr->propagate_prio_process =
		slurmctld_conf.propagate_prio_process;
	conf_ptr->propagate_rlimits   = xstrdup(conf->propagate_rlimits);
	conf_ptr->propagate_rlimits_except = xstrdup(conf->
						     propagate_rlimits_except);

	conf_ptr->reboot_program      = xstrdup(conf->reboot_program);
	conf_ptr->reconfig_flags      = conf->reconfig_flags;
	conf_ptr->resume_program      = xstrdup(conf->resume_program);
	conf_ptr->resume_rate         = conf->resume_rate;
	conf_ptr->resume_timeout      = conf->resume_timeout;
	conf_ptr->resv_epilog         = xstrdup(conf->resv_epilog);
	conf_ptr->resv_over_run       = conf->resv_over_run;
	conf_ptr->resv_prolog         = xstrdup(conf->resv_prolog);
	conf_ptr->ret2service         = conf->ret2service;

	conf_ptr->salloc_default_command = xstrdup(conf->
						   salloc_default_command);
	if (conf->sched_params)
		conf_ptr->sched_params = xstrdup(conf->sched_params);
	else
		conf_ptr->sched_params = slurm_sched_g_get_conf();
	conf_ptr->schedport           = conf->schedport;
	conf_ptr->schedrootfltr       = conf->schedrootfltr;
	conf_ptr->sched_logfile       = xstrdup(conf->sched_logfile);
	conf_ptr->sched_log_level     = conf->sched_log_level;
	conf_ptr->sched_time_slice    = conf->sched_time_slice;
	conf_ptr->schedtype           = xstrdup(conf->schedtype);
	conf_ptr->select_type         = xstrdup(conf->select_type);
	select_g_get_info_from_plugin(SELECT_CONFIG_INFO, NULL,
				      &conf_ptr->select_conf_key_pairs);
	conf_ptr->select_type_param   = conf->select_type_param;
	conf_ptr->slurm_user_id       = conf->slurm_user_id;
	conf_ptr->slurm_user_name     = xstrdup(conf->slurm_user_name);
	conf_ptr->slurmctld_debug     = conf->slurmctld_debug;
	conf_ptr->slurmctld_logfile   = xstrdup(conf->slurmctld_logfile);
	conf_ptr->slurmctld_pidfile   = xstrdup(conf->slurmctld_pidfile);
	conf_ptr->slurmctld_plugstack = xstrdup(conf->slurmctld_plugstack);
	conf_ptr->slurmctld_port      = conf->slurmctld_port;
	conf_ptr->slurmctld_port_count = conf->slurmctld_port_count;
	conf_ptr->slurmctld_timeout   = conf->slurmctld_timeout;
	conf_ptr->slurmd_debug        = conf->slurmd_debug;
	conf_ptr->slurmd_logfile      = xstrdup(conf->slurmd_logfile);
	conf_ptr->slurmd_pidfile      = xstrdup(conf->slurmd_pidfile);
	conf_ptr->slurmd_plugstack    = xstrdup(conf->slurmd_plugstack);
	conf_ptr->slurmd_port         = conf->slurmd_port;
	conf_ptr->slurmd_spooldir     = xstrdup(conf->slurmd_spooldir);
	conf_ptr->slurmd_timeout      = conf->slurmd_timeout;
	conf_ptr->slurmd_user_id      = conf->slurmd_user_id;
	conf_ptr->slurmd_user_name    = xstrdup(conf->slurmd_user_name);
	conf_ptr->slurm_conf          = xstrdup(conf->slurm_conf);
	conf_ptr->srun_prolog         = xstrdup(conf->srun_prolog);
	conf_ptr->srun_epilog         = xstrdup(conf->srun_epilog);
	conf_ptr->state_save_location = xstrdup(conf->state_save_location);
	conf_ptr->suspend_exc_nodes   = xstrdup(conf->suspend_exc_nodes);
	conf_ptr->suspend_exc_parts   = xstrdup(conf->suspend_exc_parts);
	conf_ptr->suspend_program     = xstrdup(conf->suspend_program);
	conf_ptr->suspend_rate        = conf->suspend_rate;
	conf_ptr->suspend_time        = conf->suspend_time;
	conf_ptr->suspend_timeout     = conf->suspend_timeout;
	conf_ptr->switch_type         = xstrdup(conf->switch_type);

	conf_ptr->task_epilog         = xstrdup(conf->task_epilog);
	conf_ptr->task_prolog         = xstrdup(conf->task_prolog);
	conf_ptr->task_plugin         = xstrdup(conf->task_plugin);
	conf_ptr->task_plugin_param   = conf->task_plugin_param;
	conf_ptr->tmp_fs              = xstrdup(conf->tmp_fs);
	conf_ptr->topology_plugin     = xstrdup(conf->topology_plugin);
	conf_ptr->track_wckey         = conf->track_wckey;
	conf_ptr->tree_width          = conf->tree_width;

	conf_ptr->wait_time           = conf->wait_time;

	conf_ptr->use_pam             = conf->use_pam;
	conf_ptr->unkillable_program  = xstrdup(conf->unkillable_program);
	conf_ptr->unkillable_timeout  = conf->unkillable_timeout;
	conf_ptr->version             = xstrdup(SLURM_VERSION_STRING);
	conf_ptr->vsize_factor        = conf->vsize_factor;

	slurm_conf_unlock();
	return;
}

/*
 * validate_slurm_user - validate that the uid is authorized to see
 *      privileged data (either user root or SlurmUser)
 * IN uid - user to validate
 * RET true if permitted to run, false otherwise
 */
extern bool validate_slurm_user(uid_t uid)
{
	if ((uid == 0) || (uid == getuid()))
		return true;
	else
		return false;
}

/*
 * validate_super_user - validate that the uid is authorized at the
 *      root, SlurmUser, or SLURMDB_ADMIN_SUPER_USER level
 * IN uid - user to validate
 * RET true if permitted to run, false otherwise
 */
extern bool validate_super_user(uid_t uid)
{
	if ((uid == 0) || (uid == getuid()) ||
	    assoc_mgr_get_admin_level(acct_db_conn, uid) >=
	    SLURMDB_ADMIN_SUPER_USER)
		return true;
	else
		return false;
}

/*
 * validate_operator - validate that the uid is authorized at the
 *      root, SlurmUser, or SLURMDB_ADMIN_OPERATOR level
 * IN uid - user to validate
 * RET true if permitted to run, false otherwise
 */
extern bool validate_operator(uid_t uid)
{
	if ((uid == 0) || (uid == getuid()) ||
	    assoc_mgr_get_admin_level(acct_db_conn, uid) >=
	    SLURMDB_ADMIN_OPERATOR)
		return true;
	else
		return false;
}

/* _kill_job_on_msg_fail - The request to create a job record successed,
 *	but the reply message to srun failed. We kill the job to avoid
 *	leaving it orphaned */
static void _kill_job_on_msg_fail(uint32_t job_id)
{
	/* Locks: Write job, write node */
	slurmctld_lock_t job_write_lock = {
		NO_LOCK, WRITE_LOCK, WRITE_LOCK, NO_LOCK };

	error("Job allocate response msg send failure, killing JobId=%u",
	      job_id);
	lock_slurmctld(job_write_lock);
	job_complete(job_id, 0, false, false, 0);
	unlock_slurmctld(job_write_lock);
}

/* create a credential for a given job step, return error code */
static int _make_step_cred(struct step_record *step_ptr,
			   slurm_cred_t **slurm_cred, uint16_t protocol_version)
{
	slurm_cred_arg_t cred_arg;
	struct job_record* job_ptr = step_ptr->job_ptr;
	job_resources_t *job_resrcs_ptr = job_ptr->job_resrcs;

	xassert(job_resrcs_ptr && job_resrcs_ptr->cpus);

	memset(&cred_arg, 0, sizeof(slurm_cred_arg_t));

	cred_arg.jobid    = job_ptr->job_id;
	cred_arg.stepid   = step_ptr->step_id;
	cred_arg.uid      = job_ptr->user_id;

	cred_arg.job_core_bitmap = job_resrcs_ptr->core_bitmap;
	cred_arg.job_core_spec   = job_ptr->details->core_spec;
	cred_arg.job_hostlist    = job_resrcs_ptr->nodes;
	cred_arg.job_mem_limit   = job_ptr->details->pn_min_memory;
	cred_arg.job_nhosts      = job_resrcs_ptr->nhosts;
	cred_arg.job_gres_list   = job_ptr->gres_list;
	cred_arg.step_gres_list  = step_ptr->gres_list;

	cred_arg.step_core_bitmap = step_ptr->core_bitmap_job;
#ifdef HAVE_FRONT_END
	xassert(job_ptr->batch_host);
	cred_arg.step_hostlist   = job_ptr->batch_host;
#else
	cred_arg.step_hostlist   = step_ptr->step_layout->node_list;
#endif
	if (step_ptr->pn_min_memory)
		cred_arg.step_mem_limit  = step_ptr->pn_min_memory;

	cred_arg.cores_per_socket    = job_resrcs_ptr->cores_per_socket;
	cred_arg.sockets_per_node    = job_resrcs_ptr->sockets_per_node;
	cred_arg.sock_core_rep_count = job_resrcs_ptr->sock_core_rep_count;

	*slurm_cred = slurm_cred_create(slurmctld_config.cred_ctx, &cred_arg,
					protocol_version);
	if (*slurm_cred == NULL) {
		error("slurm_cred_create error");
		return ESLURM_INVALID_JOB_CREDENTIAL;
	}

	return SLURM_SUCCESS;
}

/* _slurm_rpc_allocate_resources:  process RPC to allocate resources for
 *	a job */
static void _slurm_rpc_allocate_resources(slurm_msg_t * msg)
{
	static int active_rpc_cnt = 0;
	int error_code = SLURM_SUCCESS;
	slurm_msg_t response_msg;
	DEF_TIMERS;
	job_desc_msg_t *job_desc_msg = (job_desc_msg_t *) msg->data;
	resource_allocation_response_msg_t alloc_msg;
	/* Locks: Read config, write job, write node, read partition */
	slurmctld_lock_t job_write_lock = {
		READ_LOCK, WRITE_LOCK, WRITE_LOCK, READ_LOCK };
	uid_t uid = g_slurm_auth_get_uid(msg->auth_cred, NULL);
	int immediate = job_desc_msg->immediate;
	bool do_unlock = false;
	bool job_waiting = false;
	struct job_record *job_ptr = NULL;
	uint16_t port;	/* dummy value */
	slurm_addr_t resp_addr;
	char *err_msg = NULL;

	START_TIMER;
	if ((uid != job_desc_msg->user_id) && (!validate_slurm_user(uid))) {
		error_code = ESLURM_USER_ID_MISSING;
		error("Security violation, RESOURCE_ALLOCATE from uid=%d",
		      uid);
	}
	debug2("sched: Processing RPC: REQUEST_RESOURCE_ALLOCATION from uid=%d",
	       uid);

	/* do RPC call */
	if ((job_desc_msg->alloc_node == NULL) ||
	    (job_desc_msg->alloc_node[0] == '\0')) {
		error_code = ESLURM_INVALID_NODE_NAME;
		error("REQUEST_RESOURCE_ALLOCATE lacks alloc_node from uid=%d",
		      uid);
	}
	if (error_code == SLURM_SUCCESS)
		error_code = validate_job_create_req(job_desc_msg);
#if HAVE_ALPS_CRAY
	/*
	 * Catch attempts to nest salloc sessions. It is not possible to use an
	 * ALPS session which has the same alloc_sid, it fails even if PAGG
	 * container IDs are used.
	 */
	if (allocated_session_in_use(job_desc_msg)) {
		error_code = ESLURM_RESERVATION_BUSY;
		error("attempt to nest ALPS allocation on %s:%d by uid=%d",
			job_desc_msg->alloc_node, job_desc_msg->alloc_sid, uid);
	}
#endif
	if (!slurm_get_peer_addr(msg->conn_fd, &resp_addr)) {
		job_desc_msg->resp_host = xmalloc(16);
		slurm_get_ip_str(&resp_addr, &port,
				 job_desc_msg->resp_host, 16);
		dump_job_desc(job_desc_msg);
		if (error_code == SLURM_SUCCESS) {
			do_unlock = true;
			_throttle_start(&active_rpc_cnt);
			lock_slurmctld(job_write_lock);

			error_code = job_allocate(job_desc_msg, immediate,
						  false, NULL,
						  true, uid, &job_ptr,
						  &err_msg);
			/* unlock after finished using the job structure data */
			END_TIMER2("_slurm_rpc_allocate_resources");
		}
	} else if (errno)
		error_code = errno;
	else
		error_code = SLURM_ERROR;

	/* return result */
	if ((error_code == ESLURM_REQUESTED_PART_CONFIG_UNAVAILABLE) ||
	    (error_code == ESLURM_RESERVATION_NOT_USABLE) ||
	    (error_code == ESLURM_QOS_THRES) ||
	    (error_code == ESLURM_NODE_NOT_AVAIL) ||
	    (error_code == ESLURM_JOB_HELD))
		job_waiting = true;

	if ((error_code == SLURM_SUCCESS) ||
	    ((immediate == 0) && job_waiting)) {
		xassert(job_ptr);
		info("sched: _slurm_rpc_allocate_resources JobId=%u "
		     "NodeList=%s %s",job_ptr->job_id,
		     job_ptr->nodes, TIME_STR);

		/* send job_ID and node_name_ptr */
		if (job_ptr->job_resrcs && job_ptr->job_resrcs->cpu_array_cnt) {
			alloc_msg.num_cpu_groups = job_ptr->job_resrcs->
				cpu_array_cnt;
			alloc_msg.cpu_count_reps = xmalloc(sizeof(uint32_t) *
							   job_ptr->job_resrcs->
							   cpu_array_cnt);
			memcpy(alloc_msg.cpu_count_reps,
			       job_ptr->job_resrcs->cpu_array_reps,
			       (sizeof(uint32_t) * job_ptr->job_resrcs->
				cpu_array_cnt));
			alloc_msg.cpus_per_node  = xmalloc(sizeof(uint16_t) *
							   job_ptr->job_resrcs->
							   cpu_array_cnt);
			memcpy(alloc_msg.cpus_per_node,
			       job_ptr->job_resrcs->cpu_array_value,
			       (sizeof(uint16_t) * job_ptr->job_resrcs->
				cpu_array_cnt));
		} else {
			alloc_msg.num_cpu_groups = 0;
			alloc_msg.cpu_count_reps = NULL;
			alloc_msg.cpus_per_node  = NULL;
		}
		alloc_msg.error_code     = error_code;
		alloc_msg.job_id         = job_ptr->job_id;
		alloc_msg.node_cnt       = job_ptr->node_cnt;
		alloc_msg.node_list      = xstrdup(job_ptr->nodes);
		alloc_msg.partition      = xstrdup(job_ptr->partition);
		alloc_msg.alias_list     = xstrdup(job_ptr->alias_list);
		alloc_msg.select_jobinfo =
			select_g_select_jobinfo_copy(job_ptr->select_jobinfo);
		if (job_ptr->details) {
			alloc_msg.pn_min_memory = job_ptr->details->
						  pn_min_memory;
		} else {
			alloc_msg.pn_min_memory = 0;
		}
		unlock_slurmctld(job_write_lock);
		_throttle_fini(&active_rpc_cnt);

		slurm_msg_t_init(&response_msg);
		response_msg.flags = msg->flags;
		response_msg.msg_type = RESPONSE_RESOURCE_ALLOCATION;
		response_msg.data = &alloc_msg;

		if (slurm_send_node_msg(msg->conn_fd, &response_msg) < 0)
			_kill_job_on_msg_fail(job_ptr->job_id);
		xfree(alloc_msg.cpu_count_reps);
		xfree(alloc_msg.cpus_per_node);
		xfree(alloc_msg.node_list);
		xfree(alloc_msg.partition);
		xfree(alloc_msg.alias_list);
		select_g_select_jobinfo_free(alloc_msg.select_jobinfo);
		schedule_job_save();	/* has own locks */
		schedule_node_save();	/* has own locks */
	} else {	/* allocate error */
		if (do_unlock) {
			unlock_slurmctld(job_write_lock);
			_throttle_fini(&active_rpc_cnt);
		}
		info("_slurm_rpc_allocate_resources: %s ",
		     slurm_strerror(error_code));
		if (err_msg)
			slurm_send_rc_err_msg(msg, error_code, err_msg);
		else
			slurm_send_rc_msg(msg, error_code);
	}
	xfree(err_msg);
}

/* _slurm_rpc_dump_conf - process RPC for Slurm configuration information */
static void _slurm_rpc_dump_conf(slurm_msg_t * msg)
{
	DEF_TIMERS;
	slurm_msg_t response_msg;
	last_update_msg_t *last_time_msg = (last_update_msg_t *) msg->data;
	slurm_ctl_conf_info_msg_t config_tbl;
	/* Locks: Read config, partition*/
	slurmctld_lock_t config_read_lock = {
		READ_LOCK, NO_LOCK, NO_LOCK, READ_LOCK };
	uid_t uid = g_slurm_auth_get_uid(msg->auth_cred, NULL);

	START_TIMER;
	debug2("Processing RPC: REQUEST_BUILD_INFO from uid=%d",
	       uid);
	lock_slurmctld(config_read_lock);

	/* check to see if configuration data has changed */
	if ((last_time_msg->last_update - 1) >= slurmctld_conf.last_update) {
		unlock_slurmctld(config_read_lock);
		debug2("_slurm_rpc_dump_conf, no change");
		slurm_send_rc_msg(msg, SLURM_NO_CHANGE_IN_DATA);
	} else {
		_fill_ctld_conf(&config_tbl);
		unlock_slurmctld(config_read_lock);
		END_TIMER2("_slurm_rpc_dump_conf");

		/* init response_msg structure */
		slurm_msg_t_init(&response_msg);
		response_msg.flags = msg->flags;
		response_msg.protocol_version = msg->protocol_version;
		response_msg.address = msg->address;
		response_msg.msg_type = RESPONSE_BUILD_INFO;
		response_msg.data = &config_tbl;

		/* send message */
		slurm_send_node_msg(msg->conn_fd, &response_msg);
		free_slurm_conf(&config_tbl, false);
	}
}

/* _slurm_rpc_dump_jobs - process RPC for job state information */
static void _slurm_rpc_dump_jobs(slurm_msg_t * msg)
{
	DEF_TIMERS;
	char *dump;
	int dump_size;
	slurm_msg_t response_msg;
	job_info_request_msg_t *job_info_request_msg =
		(job_info_request_msg_t *) msg->data;
	/* Locks: Read config job, write node (for hiding) */
	slurmctld_lock_t job_read_lock = {
		READ_LOCK, READ_LOCK, NO_LOCK, WRITE_LOCK };
	uid_t uid = g_slurm_auth_get_uid(msg->auth_cred, NULL);

	START_TIMER;
	debug3("Processing RPC: REQUEST_JOB_INFO from uid=%d", uid);
	lock_slurmctld(job_read_lock);

	if ((job_info_request_msg->last_update - 1) >= last_job_update) {
		unlock_slurmctld(job_read_lock);
		debug3("_slurm_rpc_dump_jobs, no change");
		slurm_send_rc_msg(msg, SLURM_NO_CHANGE_IN_DATA);
	} else {
		pack_all_jobs(&dump, &dump_size,
			      job_info_request_msg->show_flags,
			      g_slurm_auth_get_uid(msg->auth_cred, NULL),
			      NO_VAL, msg->protocol_version);
		unlock_slurmctld(job_read_lock);
		END_TIMER2("_slurm_rpc_dump_jobs");
#if 0
		info("_slurm_rpc_dump_jobs, size=%d %s", dump_size, TIME_STR);
#endif

		/* init response_msg structure */
		slurm_msg_t_init(&response_msg);
		response_msg.flags = msg->flags;
		response_msg.protocol_version = msg->protocol_version;
		response_msg.address = msg->address;
		response_msg.msg_type = RESPONSE_JOB_INFO;
		response_msg.data = dump;
		response_msg.data_size = dump_size;

		/* send message */
		slurm_send_node_msg(msg->conn_fd, &response_msg);
		xfree(dump);
	}
}

/* _slurm_rpc_dump_jobs - process RPC for job state information */
static void _slurm_rpc_dump_jobs_user(slurm_msg_t * msg)
{
	DEF_TIMERS;
	char *dump;
	int dump_size;
	slurm_msg_t response_msg;
	job_user_id_msg_t *job_info_request_msg =
		(job_user_id_msg_t *) msg->data;
	/* Locks: Read config job, write node (for hiding) */
	slurmctld_lock_t job_read_lock = {
		READ_LOCK, READ_LOCK, NO_LOCK, WRITE_LOCK };
	uid_t uid = g_slurm_auth_get_uid(msg->auth_cred, NULL);

	START_TIMER;
	debug3("Processing RPC: REQUEST_JOB_USER_INFO from uid=%d", uid);
	lock_slurmctld(job_read_lock);
	pack_all_jobs(&dump, &dump_size,
		      job_info_request_msg->show_flags,
		      g_slurm_auth_get_uid(msg->auth_cred, NULL),
		      job_info_request_msg->user_id, msg->protocol_version);
	unlock_slurmctld(job_read_lock);
	END_TIMER2("_slurm_rpc_dump_job_user");
#if 0
	info("_slurm_rpc_dump_user_jobs, size=%d %s", dump_size, TIME_STR);
#endif

	/* init response_msg structure */
	slurm_msg_t_init(&response_msg);
	response_msg.flags = msg->flags;
	response_msg.protocol_version = msg->protocol_version;
	response_msg.address = msg->address;
	response_msg.msg_type = RESPONSE_JOB_INFO;
	response_msg.data = dump;
	response_msg.data_size = dump_size;

	/* send message */
	slurm_send_node_msg(msg->conn_fd, &response_msg);
	xfree(dump);
}

/* _slurm_rpc_dump_job_single - process RPC for one job's state information */
static void _slurm_rpc_dump_job_single(slurm_msg_t * msg)
{
	DEF_TIMERS;
	char *dump = NULL;
	int dump_size, rc;
	slurm_msg_t response_msg;
	job_id_msg_t *job_id_msg = (job_id_msg_t *) msg->data;
	/* Locks: Read config, job, and node info */
	slurmctld_lock_t job_read_lock = {
		READ_LOCK, READ_LOCK, NO_LOCK, READ_LOCK };
	uid_t uid = g_slurm_auth_get_uid(msg->auth_cred, NULL);

	START_TIMER;
	debug3("Processing RPC: REQUEST_JOB_INFO_SINGLE from uid=%d", uid);
	lock_slurmctld(job_read_lock);

	rc = pack_one_job(&dump, &dump_size, job_id_msg->job_id,
			  job_id_msg->show_flags,
			  g_slurm_auth_get_uid(msg->auth_cred, NULL),
			  msg->protocol_version);
	unlock_slurmctld(job_read_lock);
	END_TIMER2("_slurm_rpc_dump_job_single");
#if 0
	info("_slurm_rpc_dump_job_single, size=%d %s", dump_size, TIME_STR);
#endif

	/* init response_msg structure */
	if (rc != SLURM_SUCCESS) {
		slurm_send_rc_msg(msg, rc);
	} else {
		slurm_msg_t_init(&response_msg);
		response_msg.flags = msg->flags;
		response_msg.protocol_version = msg->protocol_version;
		response_msg.address = msg->address;
		response_msg.msg_type = RESPONSE_JOB_INFO;
		response_msg.data = dump;
		response_msg.data_size = dump_size;
		slurm_send_node_msg(msg->conn_fd, &response_msg);
	}
	xfree(dump);
}

static void  _slurm_rpc_get_shares(slurm_msg_t *msg)
{
	DEF_TIMERS;
	shares_request_msg_t *req_msg = (shares_request_msg_t *) msg->data;
	shares_response_msg_t resp_msg;
	slurm_msg_t response_msg;

	uid_t uid = g_slurm_auth_get_uid(msg->auth_cred, NULL);

	START_TIMER;
	debug2("Processing RPC: REQUEST_SHARE_INFO from uid=%d", uid);
	resp_msg.assoc_shares_list = assoc_mgr_get_shares(acct_db_conn,
							  uid,
							  req_msg->acct_list,
							  req_msg->user_list);
	slurm_msg_t_init(&response_msg);
	response_msg.flags = msg->flags;
	response_msg.protocol_version = msg->protocol_version;
	response_msg.address  = msg->address;
	response_msg.msg_type = RESPONSE_SHARE_INFO;
	response_msg.data     = &resp_msg;
	slurm_send_node_msg(msg->conn_fd, &response_msg);
	if (resp_msg.assoc_shares_list)
		list_destroy(resp_msg.assoc_shares_list);
	END_TIMER2("_slurm_rpc_get_share");
	debug2("_slurm_rpc_get_shares %s", TIME_STR);
}

static void  _slurm_rpc_get_priority_factors(slurm_msg_t *msg)
{
	DEF_TIMERS;
	priority_factors_request_msg_t *req_msg =
		(priority_factors_request_msg_t *) msg->data;
	priority_factors_response_msg_t resp_msg;
	slurm_msg_t response_msg;

	uid_t uid = g_slurm_auth_get_uid(msg->auth_cred, NULL);

	START_TIMER;
	debug2("Processing RPC: REQUEST_PRIORITY_FACTORS from uid=%d", uid);
	resp_msg.priority_factors_list = priority_g_get_priority_factors_list(
		req_msg, uid);
	slurm_msg_t_init(&response_msg);
	response_msg.flags = msg->flags;
	response_msg.protocol_version = msg->protocol_version;
	response_msg.address  = msg->address;
	response_msg.msg_type = RESPONSE_PRIORITY_FACTORS;
	response_msg.data     = &resp_msg;
	slurm_send_node_msg(msg->conn_fd, &response_msg);
	if (resp_msg.priority_factors_list)
		list_destroy(resp_msg.priority_factors_list);
	END_TIMER2("_slurm_rpc_get_priority_factors");
	debug2("_slurm_rpc_get_priority_factors %s", TIME_STR);
}

/* _slurm_rpc_end_time - Process RPC for job end time */
static void _slurm_rpc_end_time(slurm_msg_t * msg)
{
	DEF_TIMERS;
	job_alloc_info_msg_t *time_req_msg =
		(job_alloc_info_msg_t *) msg->data;
	srun_timeout_msg_t timeout_msg;
	slurm_msg_t response_msg;
	int rc;
	/* Locks: Read job */
	slurmctld_lock_t job_read_lock = {
		NO_LOCK, READ_LOCK, NO_LOCK, NO_LOCK };
	uid_t uid = g_slurm_auth_get_uid(msg->auth_cred, NULL);

	START_TIMER;
	debug2("Processing RPC: REQUEST_JOB_END_TIME from uid=%d", uid);
	lock_slurmctld(job_read_lock);
	rc = job_end_time(time_req_msg, &timeout_msg);
	unlock_slurmctld(job_read_lock);
	END_TIMER2("_slurm_rpc_end_time");

	if (rc != SLURM_SUCCESS) {
		slurm_send_rc_msg(msg, rc);
	} else {
		slurm_msg_t_init(&response_msg);
		response_msg.flags = msg->flags;
		response_msg.protocol_version = msg->protocol_version;
		response_msg.address  = msg->address;
		response_msg.msg_type = SRUN_TIMEOUT;
		response_msg.data     = &timeout_msg;
		slurm_send_node_msg(msg->conn_fd, &response_msg);
	}
	debug2("_slurm_rpc_end_time jobid=%u %s",
	       time_req_msg->job_id, TIME_STR);
}

/* _slurm_rpc_dump_front_end - process RPC for front_end state information */
static void _slurm_rpc_dump_front_end(slurm_msg_t * msg)
{
	DEF_TIMERS;
	char *dump = NULL;
	int dump_size = 0;
	slurm_msg_t response_msg;
	front_end_info_request_msg_t *front_end_req_msg =
		(front_end_info_request_msg_t *) msg->data;
	/* Locks: Read config, read node */
	slurmctld_lock_t node_read_lock = {
		READ_LOCK, NO_LOCK, NO_LOCK, READ_LOCK };
	uid_t uid = g_slurm_auth_get_uid(msg->auth_cred, NULL);

	START_TIMER;
	debug3("Processing RPC: REQUEST_FRONT_END_INFO from uid=%d", uid);
	lock_slurmctld(node_read_lock);

	if ((front_end_req_msg->last_update - 1) >= last_front_end_update) {
		unlock_slurmctld(node_read_lock);
		debug3("_slurm_rpc_dump_front_end, no change");
		slurm_send_rc_msg(msg, SLURM_NO_CHANGE_IN_DATA);
	} else {
		pack_all_front_end(&dump, &dump_size, uid,
				   msg->protocol_version);
		unlock_slurmctld(node_read_lock);
		END_TIMER2("_slurm_rpc_dump_front_end");
		debug2("_slurm_rpc_dump_front_end, size=%d %s",
		       dump_size, TIME_STR);

		/* init response_msg structure */
		slurm_msg_t_init(&response_msg);
		response_msg.flags = msg->flags;
		response_msg.protocol_version = msg->protocol_version;
		response_msg.address = msg->address;
		response_msg.msg_type = RESPONSE_FRONT_END_INFO;
		response_msg.data = dump;
		response_msg.data_size = dump_size;

		/* send message */
		slurm_send_node_msg(msg->conn_fd, &response_msg);
		xfree(dump);
	}
}

/* _slurm_rpc_dump_nodes - dump RPC for node state information */
static void _slurm_rpc_dump_nodes(slurm_msg_t * msg)
{
	DEF_TIMERS;
	char *dump;
	int dump_size;
	slurm_msg_t response_msg;
	node_info_request_msg_t *node_req_msg =
		(node_info_request_msg_t *) msg->data;
	/* Locks: Read config, write node (reset allocated CPU count in some
	 * select plugins) */
	slurmctld_lock_t node_write_lock = {
		READ_LOCK, NO_LOCK, WRITE_LOCK, NO_LOCK };
	uid_t uid = g_slurm_auth_get_uid(msg->auth_cred, NULL);

	START_TIMER;
	debug3("Processing RPC: REQUEST_NODE_INFO from uid=%d", uid);
	lock_slurmctld(node_write_lock);

	if ((slurmctld_conf.private_data & PRIVATE_DATA_NODES) &&
	    (!validate_operator(uid))) {
		unlock_slurmctld(node_write_lock);
		error("Security violation, REQUEST_NODE_INFO RPC from uid=%d",
		      uid);
		slurm_send_rc_msg(msg, ESLURM_ACCESS_DENIED);
		return;
	}

	select_g_select_nodeinfo_set_all();

	if ((node_req_msg->last_update - 1) >= last_node_update) {
		unlock_slurmctld(node_write_lock);
		debug3("_slurm_rpc_dump_nodes, no change");
		slurm_send_rc_msg(msg, SLURM_NO_CHANGE_IN_DATA);
	} else {
		pack_all_node(&dump, &dump_size, node_req_msg->show_flags,
			      uid, msg->protocol_version);
		unlock_slurmctld(node_write_lock);
		END_TIMER2("_slurm_rpc_dump_nodes");
#if 0
		info("_slurm_rpc_dump_nodes, size=%d %s", dump_size, TIME_STR);
#endif

		/* init response_msg structure */
		slurm_msg_t_init(&response_msg);
		response_msg.flags = msg->flags;
		response_msg.protocol_version = msg->protocol_version;
		response_msg.address = msg->address;
		response_msg.msg_type = RESPONSE_NODE_INFO;
		response_msg.data = dump;
		response_msg.data_size = dump_size;

		/* send message */
		slurm_send_node_msg(msg->conn_fd, &response_msg);
		xfree(dump);
	}
}

/* _slurm_rpc_dump_node_single - done RPC state information for one node */
static void _slurm_rpc_dump_node_single(slurm_msg_t * msg)
{
	DEF_TIMERS;
	char *dump;
	int dump_size;
	slurm_msg_t response_msg;
	node_info_single_msg_t *node_req_msg =
		(node_info_single_msg_t *) msg->data;
	/* Locks: Read config, read node */
	slurmctld_lock_t node_read_lock = {
		READ_LOCK, NO_LOCK, READ_LOCK, NO_LOCK };
	uid_t uid = g_slurm_auth_get_uid(msg->auth_cred, NULL);

	START_TIMER;
	debug3("Processing RPC: REQUEST_NODE_INFO_SINGLE from uid=%d", uid);
	lock_slurmctld(node_read_lock);

	if ((slurmctld_conf.private_data & PRIVATE_DATA_NODES) &&
	    (!validate_operator(uid))) {
		unlock_slurmctld(node_read_lock);
		error("Security violation, REQUEST_NODE_INFO_SINGLE RPC from "
		      "uid=%d", uid);
		slurm_send_rc_msg(msg, ESLURM_ACCESS_DENIED);
		return;
	}

#if 0
	/* This function updates each node's alloc_cpus count and too slow for
	 * our use here. Node write lock is needed if this function is used */
	select_g_select_nodeinfo_set_all();
#endif
	pack_one_node(&dump, &dump_size, node_req_msg->show_flags,
		      uid, node_req_msg->node_name, msg->protocol_version);
	unlock_slurmctld(node_read_lock);
	END_TIMER2("_slurm_rpc_dump_node_single");
#if 0
	info("_slurm_rpc_dump_node_single, name=%s size=%d %s",
	     node_req_msg->node_name, dump_size, TIME_STR);
#endif

	/* init response_msg structure */
	slurm_msg_t_init(&response_msg);
	response_msg.flags = msg->flags;
	response_msg.protocol_version = msg->protocol_version;
	response_msg.address = msg->address;
	response_msg.msg_type = RESPONSE_NODE_INFO;
	response_msg.data = dump;
	response_msg.data_size = dump_size;

	/* send message */
	slurm_send_node_msg(msg->conn_fd, &response_msg);
	xfree(dump);
}

/* _slurm_rpc_dump_partitions - process RPC for partition state information */
static void _slurm_rpc_dump_partitions(slurm_msg_t * msg)
{
	DEF_TIMERS;
	char *dump;
	int dump_size;
	slurm_msg_t response_msg;
	part_info_request_msg_t  *part_req_msg;

	/* Locks: Read configuration and partition */
	slurmctld_lock_t part_read_lock = {
		READ_LOCK, NO_LOCK, NO_LOCK, READ_LOCK };
	uid_t uid = g_slurm_auth_get_uid(msg->auth_cred, NULL);

	START_TIMER;
	debug2("Processing RPC: REQUEST_PARTITION_INFO uid=%d", uid);
	part_req_msg = (part_info_request_msg_t  *) msg->data;
	lock_slurmctld(part_read_lock);

	if ((slurmctld_conf.private_data & PRIVATE_DATA_PARTITIONS) &&
	    !validate_operator(uid)) {
		unlock_slurmctld(part_read_lock);
		debug2("Security violation, PARTITION_INFO RPC from uid=%d",
		       uid);
		slurm_send_rc_msg(msg, ESLURM_ACCESS_DENIED);
	} else if ((part_req_msg->last_update - 1) >= last_part_update) {
		unlock_slurmctld(part_read_lock);
		debug2("_slurm_rpc_dump_partitions, no change");
		slurm_send_rc_msg(msg, SLURM_NO_CHANGE_IN_DATA);
	} else {
		pack_all_part(&dump, &dump_size, part_req_msg->show_flags,
			      uid, msg->protocol_version);
		unlock_slurmctld(part_read_lock);
		END_TIMER2("_slurm_rpc_dump_partitions");
		debug2("_slurm_rpc_dump_partitions, size=%d %s",
		       dump_size, TIME_STR);

		/* init response_msg structure */
		slurm_msg_t_init(&response_msg);
		response_msg.flags = msg->flags;
		response_msg.protocol_version = msg->protocol_version;
		response_msg.address = msg->address;
		response_msg.msg_type = RESPONSE_PARTITION_INFO;
		response_msg.data = dump;
		response_msg.data_size = dump_size;

		/* send message */
		slurm_send_node_msg(msg->conn_fd, &response_msg);
		xfree(dump);
	}
}

/* _slurm_rpc_epilog_complete - process RPC noting the completion of
 * the epilog denoting the completion of a job it its entirety */
static void  _slurm_rpc_epilog_complete(slurm_msg_t * msg)
{
	static time_t config_update = 0;
	static bool defer_sched = false;
	DEF_TIMERS;
	/* Locks: Read configuration, write job, write node */
	slurmctld_lock_t job_write_lock = {
		READ_LOCK, WRITE_LOCK, WRITE_LOCK, NO_LOCK };
	uid_t uid = g_slurm_auth_get_uid(msg->auth_cred, NULL);
	epilog_complete_msg_t *epilog_msg =
		(epilog_complete_msg_t *) msg->data;
	bool run_scheduler = false;

	START_TIMER;
	debug2("Processing RPC: MESSAGE_EPILOG_COMPLETE uid=%d", uid);
	if (!validate_slurm_user(uid)) {
		error("Security violation, EPILOG_COMPLETE RPC from uid=%d",
		      uid);
		return;
	}

	if (config_update != slurmctld_conf.last_update) {
		char *sched_params = slurm_get_sched_params();
		defer_sched = (sched_params && strstr(sched_params,"defer"));
		xfree(sched_params);
	}

	lock_slurmctld(job_write_lock);
	if (job_epilog_complete(epilog_msg->job_id, epilog_msg->node_name,
				epilog_msg->return_code))
		run_scheduler = true;
	unlock_slurmctld(job_write_lock);
	END_TIMER2("_slurm_rpc_epilog_complete");

	if (epilog_msg->return_code)
		error("_slurm_rpc_epilog_complete JobId=%u Node=%s Err=%s %s",
		      epilog_msg->job_id, epilog_msg->node_name,
		      slurm_strerror(epilog_msg->return_code), TIME_STR);
	else
		debug2("_slurm_rpc_epilog_complete JobId=%u Node=%s %s",
		       epilog_msg->job_id, epilog_msg->node_name,
		       TIME_STR);

	/* Functions below provide their own locking */
	if (run_scheduler) {
		/*
		 * In defer mode, avoid triggering the scheduler logic
		 * for every epilog complete message.
		 * As one epilog message is sent from every node of each
		 * job at termination, the number of simultaneous schedule
		 * calls can be very high for large machine or large number
		 * of managed jobs.
		 */
		if (!defer_sched)
			(void) schedule(0);	/* Has own locking */
		schedule_node_save();		/* Has own locking */
		schedule_job_save();		/* Has own locking */
	}

	/* NOTE: RPC has no response */
}

/* _slurm_rpc_job_step_kill - process RPC to cancel an entire job or
 * an individual job step */
static void _slurm_rpc_job_step_kill(slurm_msg_t * msg)
{
	static int active_rpc_cnt = 0;
	int error_code = SLURM_SUCCESS;
	DEF_TIMERS;
	job_step_kill_msg_t *job_step_kill_msg =
		(job_step_kill_msg_t *) msg->data;
	/* Locks: Read config, write job, write node */
	slurmctld_lock_t job_write_lock = {
		READ_LOCK, WRITE_LOCK, WRITE_LOCK, NO_LOCK };
	uid_t uid = g_slurm_auth_get_uid(msg->auth_cred, NULL);

	START_TIMER;
	debug2("Processing RPC: REQUEST_CANCEL_JOB_STEP uid=%d", uid);
	_throttle_start(&active_rpc_cnt);
	lock_slurmctld(job_write_lock);

	/* do RPC call */
	if (job_step_kill_msg->job_step_id == SLURM_BATCH_SCRIPT) {
		/* NOTE: SLURM_BATCH_SCRIPT == NO_VAL */
		error_code = job_signal(job_step_kill_msg->job_id,
					job_step_kill_msg->signal,
					job_step_kill_msg->flags, uid,
					false);
		unlock_slurmctld(job_write_lock);
		_throttle_fini(&active_rpc_cnt);
		END_TIMER2("_slurm_rpc_job_step_kill");

		/* return result */
		if (error_code) {
			info("Signal %u JobId=%u by UID=%u: %s",
			     job_step_kill_msg->signal,
			     job_step_kill_msg->job_id, uid,
			     slurm_strerror(error_code));
			slurm_send_rc_msg(msg, error_code);
		} else {
			if (job_step_kill_msg->signal == SIGKILL) {
				info("sched: Cancel of JobId=%u by UID=%u, %s",
				     job_step_kill_msg->job_id, uid, TIME_STR);
				slurmctld_diag_stats.jobs_canceled++;
			} else {
				info("Signal %u of JobId=%u by UID=%u, %s",
				     job_step_kill_msg->signal,
				     job_step_kill_msg->job_id, uid, TIME_STR);
			}
			slurm_send_rc_msg(msg, SLURM_SUCCESS);

			/* Below function provides its own locking */
			schedule_job_save();
		}
	} else {
		error_code = job_step_signal(job_step_kill_msg->job_id,
					     job_step_kill_msg->job_step_id,
					     job_step_kill_msg->signal,
					     uid);
		unlock_slurmctld(job_write_lock);
		_throttle_fini(&active_rpc_cnt);
		END_TIMER2("_slurm_rpc_job_step_kill");

		/* return result */
		if (error_code) {
			info("Signal %u of StepId=%u.%u by UID=%u: %s",
			     job_step_kill_msg->signal,
			     job_step_kill_msg->job_id,
			     job_step_kill_msg->job_step_id, uid,
			     slurm_strerror(error_code));
			slurm_send_rc_msg(msg, error_code);
		} else {
			if (job_step_kill_msg->signal == SIGKILL) {
				info("sched: Cancel of StepId=%u.%u by "
				     "UID=%u %s",
				     job_step_kill_msg->job_id,
				     job_step_kill_msg->job_step_id, uid,
				     TIME_STR);
			} else {
				info("Signal %u of StepId=%u.%u by UID=%u %s",
				     job_step_kill_msg->signal,
				     job_step_kill_msg->job_id,
				     job_step_kill_msg->job_step_id, uid,
				     TIME_STR);
			}
			slurm_send_rc_msg(msg, SLURM_SUCCESS);

			/* Below function provides its own locking */
			schedule_job_save();
		}
	}

}

/* _slurm_rpc_complete_job_allocation - process RPC to note the
 *	completion of a job allocation */
static void _slurm_rpc_complete_job_allocation(slurm_msg_t * msg)
{
	static int active_rpc_cnt = 0;
	int error_code = SLURM_SUCCESS;
	DEF_TIMERS;
	complete_job_allocation_msg_t *comp_msg =
		(complete_job_allocation_msg_t *) msg->data;
	/* Locks: Write job, write node */
	slurmctld_lock_t job_write_lock = {
		NO_LOCK, WRITE_LOCK, WRITE_LOCK, NO_LOCK
	};
	uid_t uid = g_slurm_auth_get_uid(msg->auth_cred, NULL);
	bool job_requeue = false;

	/* init */
	START_TIMER;
	debug2("Processing RPC: REQUEST_COMPLETE_JOB_ALLOCATION from "
	       "uid=%u, JobId=%u rc=%d",
	       uid, comp_msg->job_id, comp_msg->job_rc);

	_throttle_start(&active_rpc_cnt);
	lock_slurmctld(job_write_lock);

	/* do RPC call */
	/* Mark job and/or job step complete */
	error_code = job_complete(comp_msg->job_id, uid,
				  job_requeue, false, comp_msg->job_rc);
	unlock_slurmctld(job_write_lock);
	_throttle_fini(&active_rpc_cnt);
	END_TIMER2("_slurm_rpc_complete_job_allocation");

	/* return result */
	if (error_code) {
		info("_slurm_rpc_complete_job_allocation JobId=%u: %s ",
		     comp_msg->job_id, slurm_strerror(error_code));
		slurm_send_rc_msg(msg, error_code);
	} else {
		debug2("_slurm_rpc_complete_job_allocation JobId=%u %s",
		       comp_msg->job_id, TIME_STR);
		slurm_send_rc_msg(msg, SLURM_SUCCESS);
		(void) schedule_job_save();	/* Has own locking */
		(void) schedule_node_save();	/* Has own locking */
	}
}

/* _slurm_rpc_complete_prolog - process RPC to note the
 *	completion of a prolog */
static void _slurm_rpc_complete_prolog(slurm_msg_t * msg)
{
	int error_code = SLURM_SUCCESS;
	DEF_TIMERS;
	complete_prolog_msg_t *comp_msg =
		(complete_prolog_msg_t *) msg->data;
	/* Locks: Write job, write node */
	slurmctld_lock_t job_write_lock = {
		NO_LOCK, WRITE_LOCK, NO_LOCK, NO_LOCK
	};
	bool job_requeue = false;

	/* init */
	START_TIMER;
	debug2("Processing RPC: REQUEST_COMPLETE_PROLOG from "
	       "JobId=%u", comp_msg->job_id);

	lock_slurmctld(job_write_lock);

	error_code = prolog_complete(comp_msg->job_id,
				     job_requeue, comp_msg->prolog_rc);

	unlock_slurmctld(job_write_lock);

	END_TIMER2("_slurm_rpc_complete_prolog");

	/* return result */
	if (error_code) {
		info("_slurm_rpc_complete_prolog JobId=%u: %s ",
		     comp_msg->job_id, slurm_strerror(error_code));
		slurm_send_rc_msg(msg, error_code);
	} else {
		debug2("_slurm_rpc_complete_prolog JobId=%u %s",
		       comp_msg->job_id, TIME_STR);
		slurm_send_rc_msg(msg, SLURM_SUCCESS);
	}
}

/* _slurm_rpc_complete_batch - process RPC from slurmstepd to note the
 *	completion of a batch script */
static void _slurm_rpc_complete_batch_script(slurm_msg_t * msg)
{
	static int active_rpc_cnt = 0;
	int error_code = SLURM_SUCCESS, i;
	DEF_TIMERS;
	complete_batch_script_msg_t *comp_msg =
		(complete_batch_script_msg_t *) msg->data;
	/* Locks: Write job, write node */
	slurmctld_lock_t job_write_lock = {
		NO_LOCK, WRITE_LOCK, WRITE_LOCK, NO_LOCK
	};
	uid_t uid = g_slurm_auth_get_uid(msg->auth_cred, NULL);
	bool job_requeue = false;
	bool dump_job = false, dump_node = false, run_sched = false;
	struct job_record *job_ptr = NULL;
	char *msg_title = "node(s)";
	char *nodes = comp_msg->node_name;
#ifdef HAVE_BG
	update_block_msg_t block_desc;
	memset(&block_desc, 0, sizeof(update_block_msg_t));
#endif
	/* init */
	START_TIMER;
	debug2("Processing RPC: REQUEST_COMPLETE_BATCH_SCRIPT from "
	       "uid=%u JobId=%u",
	       uid, comp_msg->job_id);

	if (!validate_slurm_user(uid)) {
		error("A non superuser %u tried to complete batch job %u",
		      uid, comp_msg->job_id);
		/* Only the slurmstepd can complete a batch script */
		END_TIMER2("_slurm_rpc_complete_batch_script");
		return;
	}

	_throttle_start(&active_rpc_cnt);
	lock_slurmctld(job_write_lock);
	job_ptr = find_job_record(comp_msg->job_id);

	if (job_ptr && job_ptr->batch_host && comp_msg->node_name &&
	    strcmp(job_ptr->batch_host, comp_msg->node_name)) {
		/* This can be the result of the slurmd on the batch_host
		 * failing, but the slurmstepd continuing to run. Then the
		 * batch job is requeued and started on a different node.
		 * The end result is one batch complete RPC from each node. */
		error("Batch completion for job %u sent from wrong node "
		      "(%s rather than %s), ignored request",
		      comp_msg->job_id,
		      comp_msg->node_name, job_ptr->batch_host);
		unlock_slurmctld(job_write_lock);
		_throttle_fini(&active_rpc_cnt);
		slurm_send_rc_msg(msg, error_code);
		return;
	}

	/* Send batch step info to accounting */
	if (association_based_accounting && job_ptr) {
		struct step_record batch_step;
		memset(&batch_step, 0, sizeof(struct step_record));
		batch_step.job_ptr = job_ptr;
		batch_step.step_id = SLURM_BATCH_SCRIPT;
		batch_step.jobacct = comp_msg->jobacct;
		batch_step.exit_code = comp_msg->job_rc;
#ifdef HAVE_FRONT_END
		nodes = job_ptr->nodes;
#endif
		batch_step.gres = nodes;
		node_name2bitmap(batch_step.gres, false,
				 &batch_step.step_node_bitmap);
		batch_step.requid = -1;
		batch_step.start_time = job_ptr->start_time;
		batch_step.name = "batch";
		batch_step.select_jobinfo = job_ptr->select_jobinfo;

		jobacct_storage_g_step_start(acct_db_conn, &batch_step);
		jobacct_storage_g_step_complete(acct_db_conn, &batch_step);
		FREE_NULL_BITMAP(batch_step.step_node_bitmap);
	}

#ifdef HAVE_FRONT_END
	if (job_ptr && job_ptr->front_end_ptr)
		nodes = job_ptr->front_end_ptr->name;
	msg_title = "front_end";
#endif

	/* do RPC call */
	/* First set node DOWN if fatal error */
	if ((comp_msg->slurm_rc == ESLURM_ALREADY_DONE) ||
	    (comp_msg->slurm_rc == ESLURMD_CREDENTIAL_REVOKED)) {
		/* race condition on job termination, not a real error */
		info("slurmd error running JobId=%u from %s=%s: %s",
		     comp_msg->job_id,
		     msg_title, nodes,
		     slurm_strerror(comp_msg->slurm_rc));
		comp_msg->slurm_rc = SLURM_SUCCESS;
#ifdef HAVE_ALPS_CRAY
	} else if (comp_msg->slurm_rc == ESLURM_RESERVATION_NOT_USABLE) {
		/*
		 * Confirmation of ALPS reservation failed.
		 *
		 * This is non-fatal, it may be a transient error (e.g. ALPS
		 * temporary unavailable). Give job one more chance to run.
		 */
		error("ALPS reservation for JobId %u failed: %s",
			comp_msg->job_id, slurm_strerror(comp_msg->slurm_rc));
		dump_job = job_requeue = true;
#endif
	/* Handle non-fatal errors here. All others drain the node. */
	} else if ((comp_msg->slurm_rc == SLURM_COMMUNICATIONS_SEND_ERROR) ||
		   (comp_msg->slurm_rc == ESLURM_USER_ID_MISSING) ||
		   (comp_msg->slurm_rc == ESLURMD_UID_NOT_FOUND)  ||
		   (comp_msg->slurm_rc == ESLURMD_GID_NOT_FOUND)  ||
		   (comp_msg->slurm_rc == ESLURMD_INVALID_ACCT_FREQ)) {
		error("Slurmd error running JobId=%u on %s=%s: %s",
		      comp_msg->job_id, msg_title, nodes,
		      slurm_strerror(comp_msg->slurm_rc));
	} else if (comp_msg->slurm_rc != SLURM_SUCCESS) {
		error("slurmd error running JobId=%u on %s=%s: %s",
		      comp_msg->job_id,
		      msg_title, nodes,
		      slurm_strerror(comp_msg->slurm_rc));
		slurmctld_diag_stats.jobs_failed++;
		if (error_code == SLURM_SUCCESS) {
#ifdef HAVE_BG
			if (job_ptr) {
				select_g_select_jobinfo_get(
					job_ptr->select_jobinfo,
					SELECT_JOBDATA_BLOCK_ID,
					&block_desc.bg_block_id);
			}
#else
#ifdef HAVE_FRONT_END
			if (job_ptr && job_ptr->front_end_ptr) {
				update_front_end_msg_t update_node_msg;
				memset(&update_node_msg, 0,
				       sizeof(update_front_end_msg_t));
				update_node_msg.name = job_ptr->front_end_ptr->
						       name;
				update_node_msg.node_state = NODE_STATE_DRAIN;
				update_node_msg.reason =
					"batch job complete failure";
				error_code = update_front_end(&update_node_msg);
			}
#else
			error_code = drain_nodes(comp_msg->node_name,
						 "batch job complete failure",
						 getuid());
#endif	/* !HAVE_FRONT_END */
#endif	/* !HAVE_BG */
			if (comp_msg->job_rc != SLURM_SUCCESS)
				job_requeue = true;
			dump_job = true;
			dump_node = true;
		}
	}

	/* Mark job allocation complete */
	if (msg->msg_type == REQUEST_COMPLETE_BATCH_JOB)
		job_epilog_complete(comp_msg->job_id, comp_msg->node_name, 0);
	i = job_complete(comp_msg->job_id, uid, job_requeue, false,
			 comp_msg->job_rc);
	error_code = MAX(error_code, i);
	unlock_slurmctld(job_write_lock);
	_throttle_fini(&active_rpc_cnt);

#ifdef HAVE_BG
	if (block_desc.bg_block_id) {
		block_desc.reason = slurm_strerror(comp_msg->slurm_rc);
		block_desc.state = BG_BLOCK_ERROR_FLAG;
		i = select_g_update_block(&block_desc);
		error_code = MAX(error_code, i);
		xfree(block_desc.bg_block_id);
	}
#endif

	/* this has to be done after the job_complete */

	END_TIMER2("_slurm_rpc_complete_batch_script");

	/* return result */
	if (error_code) {
		info("_slurm_rpc_complete_batch_script JobId=%u: %s ",
		     comp_msg->job_id,
		     slurm_strerror(error_code));
		slurm_send_rc_msg(msg, error_code);
	} else {
		debug2("_slurm_rpc_complete_batch_script JobId=%u %s",
		       comp_msg->job_id, TIME_STR);
		slurmctld_diag_stats.jobs_completed++;
		dump_job = true;
		if (replace_batch_job(msg, job_ptr))
			run_sched = true;
	}

	if (run_sched)
		(void) schedule(0);		/* Has own locking */
	if (dump_job)
		(void) schedule_job_save();	/* Has own locking */
	if (dump_node)
		(void) schedule_node_save();	/* Has own locking */
}

/* _slurm_rpc_job_step_create - process RPC to create/register a job step
 *	with the step_mgr */
static void _slurm_rpc_job_step_create(slurm_msg_t * msg)
{
	static int active_rpc_cnt = 0;
	int error_code = SLURM_SUCCESS;
	DEF_TIMERS;
	slurm_msg_t resp;
	struct step_record *step_rec;
	job_step_create_response_msg_t job_step_resp;
	job_step_create_request_msg_t *req_step_msg =
		(job_step_create_request_msg_t *) msg->data;
	slurm_cred_t *slurm_cred = (slurm_cred_t *) NULL;
	/* Locks: Write jobs, read nodes */
	slurmctld_lock_t job_write_lock = {
		NO_LOCK, WRITE_LOCK, READ_LOCK, NO_LOCK };
	uid_t uid = g_slurm_auth_get_uid(msg->auth_cred, NULL);

	START_TIMER;
	debug2("Processing RPC: REQUEST_JOB_STEP_CREATE from uid=%d", uid);

	dump_step_desc(req_step_msg);
	if (uid && (uid != req_step_msg->user_id)) {
		error("Security violation, JOB_STEP_CREATE RPC from uid=%d "
		      "to run as uid %u",
		      uid, req_step_msg->user_id);
		slurm_send_rc_msg(msg, ESLURM_USER_ID_MISSING);
		return;
	}

#if defined HAVE_FRONT_END && !defined HAVE_BGQ	&& !defined HAVE_ALPS_CRAY
	/* Limited job step support */
	/* Non-super users not permitted to run job steps on front-end.
	 * A single slurmd can not handle a heavy load. */
	if (!validate_slurm_user(uid)) {
		info("Attempt to execute job step by uid=%d", uid);
		slurm_send_rc_msg(msg, ESLURM_NO_STEPS);
		return;
	}
#endif

	_throttle_start(&active_rpc_cnt);
	lock_slurmctld(job_write_lock);
	error_code = step_create(req_step_msg, &step_rec, false);

	if (error_code == SLURM_SUCCESS) {
		error_code = _make_step_cred(step_rec, &slurm_cred,
					     msg->protocol_version);
		ext_sensors_g_get_stepstartdata(step_rec);
	}
	END_TIMER2("_slurm_rpc_job_step_create");

	/* return result */
	if (error_code) {
		unlock_slurmctld(job_write_lock);
		_throttle_fini(&active_rpc_cnt);
		if ((error_code == ESLURM_PROLOG_RUNNING) ||
		    (error_code == ESLURM_DISABLED)) {	/* job suspended */
			debug("_slurm_rpc_job_step_create for job %u: %s",
			      req_step_msg->job_id, slurm_strerror(error_code));
		} else {
			info("_slurm_rpc_job_step_create for job %u: %s",
			     req_step_msg->job_id, slurm_strerror(error_code));
		}
		slurm_send_rc_msg(msg, error_code);
	} else {
		slurm_step_layout_t *layout = step_rec->step_layout;

		info("sched: _slurm_rpc_job_step_create: StepId=%u.%u %s %s",
		     step_rec->job_ptr->job_id, step_rec->step_id,
		     req_step_msg->node_list, TIME_STR);

		job_step_resp.job_step_id = step_rec->step_id;
		job_step_resp.resv_ports  = step_rec->resv_ports;
		job_step_resp.step_layout = layout;
#ifdef HAVE_FRONT_END
		if (step_rec->job_ptr->batch_host) {
			job_step_resp.step_layout->front_end =
				xstrdup(step_rec->job_ptr->batch_host);
		}
#endif
		job_step_resp.cred           = slurm_cred;
		job_step_resp.select_jobinfo = step_rec->select_jobinfo;
		job_step_resp.switch_job     = step_rec->switch_job;

		unlock_slurmctld(job_write_lock);
		_throttle_fini(&active_rpc_cnt);
		slurm_msg_t_init(&resp);
		resp.flags = msg->flags;
		resp.protocol_version = msg->protocol_version;
		resp.address = msg->address;
		resp.msg_type = RESPONSE_JOB_STEP_CREATE;
		resp.data = &job_step_resp;

		slurm_send_node_msg(msg->conn_fd, &resp);
		slurm_cred_destroy(slurm_cred);
		schedule_job_save();	/* Sets own locks */
	}
}

/* _slurm_rpc_job_step_get_info - process request for job step info */
static void _slurm_rpc_job_step_get_info(slurm_msg_t * msg)
{
	DEF_TIMERS;
	void *resp_buffer = NULL;
	int resp_buffer_size = 0;
	int error_code = SLURM_SUCCESS;
	job_step_info_request_msg_t *request =
		(job_step_info_request_msg_t *) msg->data;
	/* Locks: Read config, job, write partition (for filtering) */
	slurmctld_lock_t job_read_lock = {
		READ_LOCK, READ_LOCK, NO_LOCK, WRITE_LOCK };
	uid_t uid = g_slurm_auth_get_uid(msg->auth_cred, NULL);

	START_TIMER;
	debug3("Processing RPC: REQUEST_JOB_STEP_INFO from uid=%d", uid);

	lock_slurmctld(job_read_lock);

	if ((request->last_update - 1) >= last_job_update) {
		unlock_slurmctld(job_read_lock);
		debug3("_slurm_rpc_job_step_get_info, no change");
		error_code = SLURM_NO_CHANGE_IN_DATA;
	} else {
		Buf buffer = init_buf(BUF_SIZE);
		error_code = pack_ctld_job_step_info_response_msg(
			request->job_id, request->step_id,
			uid, request->show_flags, buffer,
			msg->protocol_version);
		unlock_slurmctld(job_read_lock);
		END_TIMER2("_slurm_rpc_job_step_get_info");
		if (error_code) {
			/* job_id:step_id not found or otherwise *\
			   \* error message is printed elsewhere    */
			debug3("_slurm_rpc_job_step_get_info: %s",
			       slurm_strerror(error_code));
			free_buf(buffer);
		} else {
			resp_buffer_size = get_buf_offset(buffer);
			resp_buffer = xfer_buf_data(buffer);
			debug3("_slurm_rpc_job_step_get_info size=%d %s",
			       resp_buffer_size, TIME_STR);
		}
	}

	if (error_code)
		slurm_send_rc_msg(msg, error_code);
	else {
		slurm_msg_t response_msg;

		slurm_msg_t_init(&response_msg);
		response_msg.flags = msg->flags;
		response_msg.protocol_version = msg->protocol_version;
		response_msg.address = msg->address;
		response_msg.msg_type = RESPONSE_JOB_STEP_INFO;
		response_msg.data = resp_buffer;
		response_msg.data_size = resp_buffer_size;
		slurm_send_node_msg(msg->conn_fd, &response_msg);
		xfree(resp_buffer);
	}
}

static bool _is_valid_will_run_user(job_desc_msg_t *job_desc_msg, uid_t uid)
{
	char *account = NULL;

	if ((uid == job_desc_msg->user_id) || validate_operator(uid))
		return true;

	if (job_desc_msg->job_id != NO_VAL) {
		struct job_record *job_ptr;
		job_ptr = find_job_record(job_desc_msg->job_id);
		if (job_ptr)
			account = job_ptr->account;
	} else if (job_desc_msg->account)
		account = job_desc_msg->account;

	if (account && assoc_mgr_is_user_acct_coord(acct_db_conn, uid, account))
		return true;

	return false;
}

/* _slurm_rpc_job_will_run - process RPC to determine if job with given
 *	configuration can be initiated */
static void _slurm_rpc_job_will_run(slurm_msg_t * msg)
{
	/* init */
	DEF_TIMERS;
	int error_code = SLURM_SUCCESS;
	struct job_record *job_ptr = NULL;
	job_desc_msg_t *job_desc_msg = (job_desc_msg_t *) msg->data;
	/* Locks: Write job, read node, read partition */
	slurmctld_lock_t job_write_lock = {
		NO_LOCK, WRITE_LOCK, READ_LOCK, READ_LOCK };
	uid_t uid = g_slurm_auth_get_uid(msg->auth_cred, NULL);
	uint16_t port;	/* dummy value */
	slurm_addr_t resp_addr;
	will_run_response_msg_t *resp = NULL;
	char *err_msg = NULL;

	START_TIMER;
	debug2("Processing RPC: REQUEST_JOB_WILL_RUN from uid=%d", uid);

	/* do RPC call */
	if (!_is_valid_will_run_user(job_desc_msg, uid)) {
		error_code = ESLURM_USER_ID_MISSING;
		error("Security violation, JOB_WILL_RUN RPC from uid=%d", uid);
	}
	if ((job_desc_msg->alloc_node == NULL)
	    ||  (job_desc_msg->alloc_node[0] == '\0')) {
		error_code = ESLURM_INVALID_NODE_NAME;
		error("REQUEST_JOB_WILL_RUN lacks alloc_node from uid=%d", uid);
	}
	if (error_code == SLURM_SUCCESS)
		error_code = validate_job_create_req(job_desc_msg);

	if (!slurm_get_peer_addr(msg->conn_fd, &resp_addr)) {
		job_desc_msg->resp_host = xmalloc(16);
		slurm_get_ip_str(&resp_addr, &port,
				 job_desc_msg->resp_host, 16);
		dump_job_desc(job_desc_msg);
		if (error_code == SLURM_SUCCESS) {
			lock_slurmctld(job_write_lock);
			if (job_desc_msg->job_id == NO_VAL) {
				error_code = job_allocate(job_desc_msg, false,
							  true, &resp,
							  true, uid, &job_ptr,
							  &err_msg);
			} else {	/* existing job test */
				error_code = job_start_data(job_desc_msg,
							    &resp);
			}
			unlock_slurmctld(job_write_lock);
			END_TIMER2("_slurm_rpc_job_will_run");
		}
	} else if (errno)
		error_code = errno;
	else
		error_code = SLURM_ERROR;

	/* return result */
	if (error_code) {
		debug2("_slurm_rpc_job_will_run: %s",
		       slurm_strerror(error_code));
		if (err_msg)
			slurm_send_rc_err_msg(msg, error_code, err_msg);
		else
			slurm_send_rc_msg(msg, error_code);
	} else if (resp) {
		slurm_msg_t response_msg;
		/* init response_msg structure */
		slurm_msg_t_init(&response_msg);
		response_msg.flags = msg->flags;
		response_msg.protocol_version = msg->protocol_version;
		response_msg.address = msg->address;
		response_msg.msg_type = RESPONSE_JOB_WILL_RUN;
		response_msg.data = resp;
		slurm_send_node_msg(msg->conn_fd, &response_msg);
		slurm_free_will_run_response_msg(resp);
		debug2("_slurm_rpc_job_will_run success %s", TIME_STR);
	} else {
		debug2("_slurm_rpc_job_will_run success %s", TIME_STR);
		if (job_desc_msg->job_id == NO_VAL)
			slurm_send_rc_msg(msg, SLURM_SUCCESS);
	}
	xfree(err_msg);
}

/* _slurm_rpc_node_registration - process RPC to determine if a node's
 *	actual configuration satisfies the configured specification */
static void _slurm_rpc_node_registration(slurm_msg_t * msg)
{
	/* init */
	DEF_TIMERS;
	int error_code = SLURM_SUCCESS;
	bool newly_up = false;
	slurm_node_registration_status_msg_t *node_reg_stat_msg =
		(slurm_node_registration_status_msg_t *) msg->data;
	/* Locks: Read config, write job, write node */
	slurmctld_lock_t job_write_lock = {
		READ_LOCK, WRITE_LOCK, WRITE_LOCK, NO_LOCK };
	uid_t uid = g_slurm_auth_get_uid(msg->auth_cred, NULL);

	START_TIMER;
	debug2("Processing RPC: MESSAGE_NODE_REGISTRATION_STATUS from uid=%d",
	       uid);
	if (!validate_slurm_user(uid)) {
		error_code = ESLURM_USER_ID_MISSING;
		error("Security violation, NODE_REGISTER RPC from uid=%d", uid);
	}

	if (msg->protocol_version != SLURM_PROTOCOL_VERSION)
		info("Node %s appears to have a different version "
		     "of Slurm than ours.  Please update at your earliest "
		     "convenience.", node_reg_stat_msg->node_name);

	if (error_code == SLURM_SUCCESS) {
		/* do RPC call */
		if (!(slurmctld_conf.debug_flags & DEBUG_FLAG_NO_CONF_HASH) &&
		    (node_reg_stat_msg->hash_val != NO_VAL) &&
		    (node_reg_stat_msg->hash_val != slurm_get_hash_val())) {
			error("Node %s appears to have a different slurm.conf "
			      "than the slurmctld.  This could cause issues "
			      "with communication and functionality.  "
			      "Please review both files and make sure they "
			      "are the same.  If this is expected ignore, and "
			      "set DebugFlags=NO_CONF_HASH in your slurm.conf.",
			      node_reg_stat_msg->node_name);
		}
		lock_slurmctld(job_write_lock);
#ifdef HAVE_FRONT_END		/* Operates only on front-end */
		error_code = validate_nodes_via_front_end(node_reg_stat_msg,
							  msg->protocol_version,
							  &newly_up);
#else
		validate_jobs_on_node(node_reg_stat_msg);
		error_code = validate_node_specs(node_reg_stat_msg,
						 msg->protocol_version,
						 &newly_up);
#endif
		unlock_slurmctld(job_write_lock);
		END_TIMER2("_slurm_rpc_node_registration");
		if (newly_up) {
			queue_job_scheduler();
		}
	}

	/* return result */
	if (error_code) {
		error("_slurm_rpc_node_registration node=%s: %s",
		      node_reg_stat_msg->node_name,
		      slurm_strerror(error_code));
		slurm_send_rc_msg(msg, error_code);
	} else {
		debug2("_slurm_rpc_node_registration complete for %s %s",
		       node_reg_stat_msg->node_name, TIME_STR);
		slurm_send_rc_msg(msg, SLURM_SUCCESS);
	}
}

/* _slurm_rpc_job_alloc_info - process RPC to get details on existing job */
static void _slurm_rpc_job_alloc_info(slurm_msg_t * msg)
{
	int error_code = SLURM_SUCCESS;
	slurm_msg_t response_msg;
	struct job_record *job_ptr;
	DEF_TIMERS;
	job_alloc_info_msg_t *job_info_msg =
		(job_alloc_info_msg_t *) msg->data;
	job_alloc_info_response_msg_t job_info_resp_msg;
	/* Locks: Read config, job, read node */
	slurmctld_lock_t job_read_lock = {
		READ_LOCK, READ_LOCK, READ_LOCK, NO_LOCK };
	uid_t uid = g_slurm_auth_get_uid(msg->auth_cred, NULL);
	bool do_unlock = false;

	START_TIMER;
	debug2("Processing RPC: REQUEST_JOB_ALLOCATION_INFO from uid=%d", uid);

	/* do RPC call */
	do_unlock = true;
	lock_slurmctld(job_read_lock);
	error_code = job_alloc_info(uid, job_info_msg->job_id, &job_ptr);
	END_TIMER2("_slurm_rpc_job_alloc_info");

	/* return result */
	if (error_code || (job_ptr == NULL) || (job_ptr->job_resrcs == NULL)) {
		if (do_unlock)
			unlock_slurmctld(job_read_lock);
		debug2("_slurm_rpc_job_alloc_info: JobId=%u, uid=%u: %s",
		       job_info_msg->job_id, uid,
		       slurm_strerror(error_code));
		slurm_send_rc_msg(msg, error_code);
	} else {
		info("_slurm_rpc_job_alloc_info JobId=%u NodeList=%s %s",
		     job_info_msg->job_id, job_ptr->nodes, TIME_STR);

		/* send job_ID  and node_name_ptr */
		job_info_resp_msg.num_cpu_groups = job_ptr->job_resrcs->
			cpu_array_cnt;
		job_info_resp_msg.cpu_count_reps =
			xmalloc(sizeof(uint32_t) *
				job_ptr->job_resrcs->cpu_array_cnt);
		memcpy(job_info_resp_msg.cpu_count_reps,
		       job_ptr->job_resrcs->cpu_array_reps,
		       (sizeof(uint32_t) * job_ptr->job_resrcs->cpu_array_cnt));
		job_info_resp_msg.cpus_per_node  =
			xmalloc(sizeof(uint16_t) *
				job_ptr->job_resrcs->cpu_array_cnt);
		memcpy(job_info_resp_msg.cpus_per_node,
		       job_ptr->job_resrcs->cpu_array_value,
		       (sizeof(uint16_t) * job_ptr->job_resrcs->cpu_array_cnt));
		job_info_resp_msg.error_code     = error_code;
		job_info_resp_msg.job_id         = job_info_msg->job_id;
		job_info_resp_msg.node_addr      =
			xmalloc(sizeof(slurm_addr_t) * job_ptr->node_cnt);
		memcpy(job_info_resp_msg.node_addr, job_ptr->node_addr,
		       (sizeof(slurm_addr_t) * job_ptr->node_cnt));
		job_info_resp_msg.node_cnt       = job_ptr->node_cnt;
		job_info_resp_msg.node_list      = xstrdup(job_ptr->nodes);
		job_info_resp_msg.select_jobinfo =
			select_g_select_jobinfo_copy(job_ptr->select_jobinfo);
		unlock_slurmctld(job_read_lock);

		slurm_msg_t_init(&response_msg);
		response_msg.flags = msg->flags;
		response_msg.protocol_version = msg->protocol_version;
		response_msg.msg_type    = RESPONSE_JOB_ALLOCATION_INFO;
		response_msg.data        = &job_info_resp_msg;

		slurm_send_node_msg(msg->conn_fd, &response_msg);
		select_g_select_jobinfo_free(job_info_resp_msg.select_jobinfo);
		xfree(job_info_resp_msg.cpu_count_reps);
		xfree(job_info_resp_msg.cpus_per_node);
		xfree(job_info_resp_msg.node_addr);
		xfree(job_info_resp_msg.node_list);
	}
}

/* _slurm_rpc_job_alloc_info_lite - process RPC to get minor details
   on existing job */
static void _slurm_rpc_job_alloc_info_lite(slurm_msg_t * msg)
{
	int error_code = SLURM_SUCCESS, i, j;
	slurm_msg_t response_msg;
	struct job_record *job_ptr;
	DEF_TIMERS;
	job_alloc_info_msg_t *job_info_msg =
		(job_alloc_info_msg_t *) msg->data;
	resource_allocation_response_msg_t job_info_resp_msg;
	/* Locks: Read config, job, read node */
	slurmctld_lock_t job_read_lock = {
		READ_LOCK, READ_LOCK, READ_LOCK, NO_LOCK };
	uid_t uid = g_slurm_auth_get_uid(msg->auth_cred, NULL);
	bool do_unlock = false;

	START_TIMER;
	debug2("Processing RPC: REQUEST_JOB_ALLOCATION_INFO_LITE from uid=%d",
	       uid);

	/* do RPC call */
	do_unlock = true;
	lock_slurmctld(job_read_lock);
	error_code = job_alloc_info(uid, job_info_msg->job_id, &job_ptr);
	END_TIMER2("_slurm_rpc_job_alloc_info_lite");

	/* return result */
	if (error_code || (job_ptr == NULL) || (job_ptr->job_resrcs == NULL)) {
		if (do_unlock)
			unlock_slurmctld(job_read_lock);
		debug2("_slurm_rpc_job_alloc_info_lite: JobId=%u, uid=%u: %s",
		       job_info_msg->job_id, uid, slurm_strerror(error_code));
		slurm_send_rc_msg(msg, error_code);
	} else {
		debug("_slurm_rpc_job_alloc_info_lite JobId=%u NodeList=%s %s",
		      job_info_msg->job_id, job_ptr->nodes, TIME_STR);

		/* send job_ID and node_name_ptr */
		if (bit_equal(job_ptr->node_bitmap,
			      job_ptr->job_resrcs->node_bitmap)) {
			job_info_resp_msg.num_cpu_groups = job_ptr->job_resrcs->
				cpu_array_cnt;
			job_info_resp_msg.cpu_count_reps =
				xmalloc(sizeof(uint32_t) *
					job_ptr->job_resrcs->
					cpu_array_cnt);
			memcpy(job_info_resp_msg.cpu_count_reps,
			       job_ptr->job_resrcs->cpu_array_reps,
			       (sizeof(uint32_t) *
				job_ptr->job_resrcs->cpu_array_cnt));
			job_info_resp_msg.cpus_per_node  =
				xmalloc(sizeof(uint16_t) *
					job_ptr->job_resrcs->
					cpu_array_cnt);
			memcpy(job_info_resp_msg.cpus_per_node,
			       job_ptr->job_resrcs->cpu_array_value,
			       (sizeof(uint16_t) *
				job_ptr->job_resrcs->cpu_array_cnt));
		} else {
			/* Job has changed size, rebuild CPU count info */
			job_info_resp_msg.num_cpu_groups = job_ptr->node_cnt;
			job_info_resp_msg.cpu_count_reps =
				xmalloc(sizeof(uint32_t) *
					job_ptr->node_cnt);
			job_info_resp_msg.cpus_per_node =
				xmalloc(sizeof(uint32_t) *
					job_ptr->node_cnt);
			for (i=0, j=-1; i<job_ptr->job_resrcs->nhosts; i++) {
				if (job_ptr->job_resrcs->cpus[i] == 0)
					continue;
				if ((j == -1) ||
				    (job_info_resp_msg.cpus_per_node[j] !=
				     job_ptr->job_resrcs->cpus[i])) {
					j++;
					job_info_resp_msg.cpus_per_node[j] =
						job_ptr->job_resrcs->cpus[i];
					job_info_resp_msg.cpu_count_reps[j] = 1;
				} else {
					job_info_resp_msg.cpu_count_reps[j]++;
				}
			}
			job_info_resp_msg.num_cpu_groups = j + 1;
		}
		job_info_resp_msg.alias_list     = xstrdup(job_ptr->alias_list);
		job_info_resp_msg.error_code     = error_code;
		job_info_resp_msg.job_id         = job_info_msg->job_id;
		job_info_resp_msg.node_cnt       = job_ptr->node_cnt;
		job_info_resp_msg.node_list      = xstrdup(job_ptr->nodes);
		job_info_resp_msg.partition      = xstrdup(job_ptr->partition);
		job_info_resp_msg.select_jobinfo =
			select_g_select_jobinfo_copy(job_ptr->select_jobinfo);
		unlock_slurmctld(job_read_lock);

		slurm_msg_t_init(&response_msg);
		response_msg.flags = msg->flags;
		response_msg.protocol_version = msg->protocol_version;
		response_msg.msg_type    = RESPONSE_JOB_ALLOCATION_INFO_LITE;
		response_msg.data        = &job_info_resp_msg;

		slurm_send_node_msg(msg->conn_fd, &response_msg);

		xfree(job_info_resp_msg.cpu_count_reps);
		xfree(job_info_resp_msg.cpus_per_node);
		xfree(job_info_resp_msg.alias_list);
		xfree(job_info_resp_msg.node_list);
		xfree(job_info_resp_msg.partition);
		select_g_select_jobinfo_free(job_info_resp_msg.select_jobinfo);
	}
}

/* _slurm_rpc_job_sbcast_cred - process RPC to get details on existing job
 *	plus sbcast credential */
static void _slurm_rpc_job_sbcast_cred(slurm_msg_t * msg)
{
	int error_code = SLURM_SUCCESS;
	slurm_msg_t response_msg;
	struct job_record *job_ptr;
	DEF_TIMERS;
	job_alloc_info_msg_t *job_info_msg =
		(job_alloc_info_msg_t *) msg->data;
	job_sbcast_cred_msg_t job_info_resp_msg;
	sbcast_cred_t *sbcast_cred;
	/* Locks: Read config, job, read node */
	slurmctld_lock_t job_read_lock = {
		READ_LOCK, READ_LOCK, READ_LOCK, NO_LOCK };
	uid_t uid = g_slurm_auth_get_uid(msg->auth_cred, NULL);

	START_TIMER;
	debug2("Processing RPC: REQUEST_JOB_SBCAST_CRED from uid=%d", uid);

	/* do RPC call */
	lock_slurmctld(job_read_lock);
	error_code = job_alloc_info(uid, job_info_msg->job_id, &job_ptr);
	END_TIMER2("_slurm_rpc_job_alloc_info");

	/* return result */
	if (error_code || (job_ptr == NULL)) {
		unlock_slurmctld(job_read_lock);
		debug2("_slurm_rpc_job_sbcast_cred: JobId=%u, uid=%u: %s",
		       job_info_msg->job_id, uid,
		       slurm_strerror(error_code));
		slurm_send_rc_msg(msg, error_code);
	} else if ((sbcast_cred =
		    create_sbcast_cred(slurmctld_config.cred_ctx,
				       job_ptr->job_id,
				       job_ptr->nodes,
				       job_ptr->end_time)) == NULL){
		unlock_slurmctld(job_read_lock);
		error("_slurm_rpc_job_sbcast_cred JobId=%u cred create error",
		      job_info_msg->job_id);
		slurm_send_rc_msg(msg, SLURM_ERROR);
	} else {
		info("_slurm_rpc_job_sbcast_cred JobId=%u NodeList=%s %s",
		     job_info_msg->job_id, job_ptr->nodes, TIME_STR);

		job_info_resp_msg.job_id         = job_ptr->job_id;
		job_info_resp_msg.node_addr      =
			xmalloc(sizeof(slurm_addr_t) * job_ptr->node_cnt);
		memcpy(job_info_resp_msg.node_addr, job_ptr->node_addr,
		       (sizeof(slurm_addr_t) * job_ptr->node_cnt));
		job_info_resp_msg.node_cnt       = job_ptr->node_cnt;
		job_info_resp_msg.node_list      = xstrdup(job_ptr->nodes);
		job_info_resp_msg.sbcast_cred    = sbcast_cred;
		unlock_slurmctld(job_read_lock);

		slurm_msg_t_init(&response_msg);
		response_msg.flags = msg->flags;
		response_msg.protocol_version = msg->protocol_version;
		response_msg.msg_type    = RESPONSE_JOB_SBCAST_CRED;
		response_msg.data        = &job_info_resp_msg;

		slurm_send_node_msg(msg->conn_fd, &response_msg);
		xfree(job_info_resp_msg.node_addr);
		xfree(job_info_resp_msg.node_list);
		delete_sbcast_cred(sbcast_cred);
	}
}

/* _slurm_rpc_ping - process ping RPC */
static void _slurm_rpc_ping(slurm_msg_t * msg)
{
	/* We could authenticate here, if desired */

	/* return result */
	slurm_send_rc_msg(msg, SLURM_SUCCESS);
}


/* _slurm_rpc_reconfigure_controller - process RPC to re-initialize
 *	slurmctld from configuration file
 * Anything you add to this function must be added to the
 * slurm_reconfigure function inside controller.c try
 * to keep these in sync.
 */
static void _slurm_rpc_reconfigure_controller(slurm_msg_t * msg)
{
	int error_code = SLURM_SUCCESS;
	static bool in_progress = false;
	DEF_TIMERS;
	/* Locks: Write configuration, job, node and partition */
	slurmctld_lock_t config_write_lock = {
		WRITE_LOCK, WRITE_LOCK, WRITE_LOCK, WRITE_LOCK };
	uid_t uid = g_slurm_auth_get_uid(msg->auth_cred, NULL);

	START_TIMER;
	info("Processing RPC: REQUEST_RECONFIGURE from uid=%d", uid);
	if (!validate_super_user(uid)) {
		error("Security violation, RECONFIGURE RPC from uid=%d", uid);
		error_code = ESLURM_USER_ID_MISSING;
	}
	if (in_progress)
		error_code = EINPROGRESS;

	/* do RPC call */
	if (error_code == SLURM_SUCCESS) {
		debug("sched: begin reconfiguration");
		lock_slurmctld(config_write_lock);
		in_progress = true;
		error_code = read_slurm_conf(1, true);
		if (error_code == SLURM_SUCCESS) {
			_update_cred_key();
			set_slurmctld_state_loc();
			msg_to_slurmd(REQUEST_RECONFIGURE);
		}
		in_progress = false;
		slurm_sched_g_partition_change();	/* notify sched plugin */
		unlock_slurmctld(config_write_lock);
		assoc_mgr_set_missing_uids();
		start_power_mgr(&slurmctld_config.thread_id_power);
		trigger_reconfig();
	}
	END_TIMER2("_slurm_rpc_reconfigure_controller");

	/* return result */
	if (error_code) {
		error("_slurm_rpc_reconfigure_controller: %s",
		      slurm_strerror(error_code));
		slurm_send_rc_msg(msg, error_code);
	} else {
		info("_slurm_rpc_reconfigure_controller: completed %s",
		     TIME_STR);
		slurm_send_rc_msg(msg, SLURM_SUCCESS);
		priority_g_reconfig(false);	/* notify priority plugin too */
		save_all_state();		/* has its own locks */
		queue_job_scheduler();
	}
}

/* _slurm_rpc_takeover - process takeover RPC */
static void _slurm_rpc_takeover(slurm_msg_t * msg)
{
	int error_code = SLURM_SUCCESS;
	uid_t uid = g_slurm_auth_get_uid(msg->auth_cred, NULL);

	/* We could authenticate here, if desired */
	if (!validate_super_user(uid)) {
		error("Security violation, TAKEOVER RPC from uid=%d", uid);
		error_code = ESLURM_USER_ID_MISSING;
	} else {
		/* takeover is not possible in controller mode */
		/* return success */
		info("Performing RPC: REQUEST_TAKEOVER : "
		     "already in controller mode - skipping");
	}

	slurm_send_rc_msg(msg, error_code);

}

/* _slurm_rpc_shutdown_controller - process RPC to shutdown slurmctld */
static void _slurm_rpc_shutdown_controller(slurm_msg_t * msg)
{
	int error_code = SLURM_SUCCESS, i;
	uint16_t options = 0;
	shutdown_msg_t *shutdown_msg = (shutdown_msg_t *) msg->data;
	uid_t uid = g_slurm_auth_get_uid(msg->auth_cred, NULL);
	/* Locks: Read node */
	slurmctld_lock_t node_read_lock = {
		NO_LOCK, NO_LOCK, READ_LOCK, NO_LOCK };

	if (!validate_super_user(uid)) {
		error("Security violation, SHUTDOWN RPC from uid=%d", uid);
		error_code = ESLURM_USER_ID_MISSING;
	}
	if (error_code);
	else if (msg->msg_type == REQUEST_CONTROL) {
		info("Performing RPC: REQUEST_CONTROL");
		/* resume backup mode */
		slurmctld_config.resume_backup = true;
	} else {
		info("Performing RPC: REQUEST_SHUTDOWN");
		options = shutdown_msg->options;
	}

	/* do RPC call */
	if (error_code)
		;
	else if (options == 1)
		info("performing immeditate shutdown without state save");
	else if (slurmctld_config.shutdown_time)
		debug2("shutdown RPC issued when already in progress");
	else {
		if ((msg->msg_type == REQUEST_SHUTDOWN) &&
		    (options == 0)) {
			/* This means (msg->msg_type != REQUEST_CONTROL) */
			lock_slurmctld(node_read_lock);
			msg_to_slurmd(REQUEST_SHUTDOWN);
			unlock_slurmctld(node_read_lock);
		}
		if (slurmctld_config.thread_id_sig)	/* signal clean-up */
			pthread_kill(slurmctld_config.thread_id_sig, SIGTERM);
		else {
			error("thread_id_sig undefined, hard shutdown");
			slurmctld_config.shutdown_time = time(NULL);
			/* send REQUEST_SHUTDOWN_IMMEDIATE RPC */
			slurmctld_shutdown();
		}
	}

	if (msg->msg_type == REQUEST_CONTROL) {
		/* Wait for workload to dry up before sending reply.
		 * One thread should remain, this one. */
		for (i = 1; i < CONTROL_TIMEOUT; i++) {
			if (slurmctld_config.server_thread_count <= 1)
				break;
			sleep(1);
		}
		if (slurmctld_config.server_thread_count > 1)
			error("REQUEST_CONTROL reply with %d active threads",
			      slurmctld_config.server_thread_count);
		/* save_all_state();	performed by _slurmctld_background */
	}


	slurm_send_rc_msg(msg, error_code);
	if ((error_code == SLURM_SUCCESS) && (options == 1) &&
	    (slurmctld_config.thread_id_sig))
		pthread_kill(slurmctld_config.thread_id_sig, SIGABRT);
}

/* _slurm_rpc_shutdown_controller_immediate - process RPC to shutdown
 *	slurmctld */
static void _slurm_rpc_shutdown_controller_immediate(slurm_msg_t * msg)
{
	int error_code = SLURM_SUCCESS;
	uid_t uid = g_slurm_auth_get_uid(msg->auth_cred, NULL);

	if (!validate_super_user(uid)) {
		error("Security violation, SHUTDOWN_IMMEDIATE RPC from uid=%d",
		      uid);
		error_code = ESLURM_USER_ID_MISSING;
	}

	/* do RPC call */
	/* No op: just used to knock loose accept RPC thread */
	if (error_code == SLURM_SUCCESS)
		debug("Performing RPC: REQUEST_SHUTDOWN_IMMEDIATE");
}

/* _slurm_rpc_step_complete - process step completion RPC to note the
 *      completion of a job step on at least some nodes.
 *	If the job step is complete, it may
 *	represent the termination of an entire job */
static void _slurm_rpc_step_complete(slurm_msg_t *msg)
{
	static int active_rpc_cnt = 0;
	int error_code = SLURM_SUCCESS, rc, rem;
	uint32_t step_rc;
	DEF_TIMERS;
	step_complete_msg_t *req = (step_complete_msg_t *)msg->data;
	/* Locks: Write job, write node */
	slurmctld_lock_t job_write_lock = {
		NO_LOCK, WRITE_LOCK, WRITE_LOCK, NO_LOCK };
	uid_t uid = g_slurm_auth_get_uid(msg->auth_cred, NULL);
	bool job_requeue = false;
	bool dump_job = false, dump_node = false;

	/* init */
	START_TIMER;
	debug("Processing RPC: REQUEST_STEP_COMPLETE for %u.%u "
	      "nodes %u-%u rc=%u uid=%d",
	      req->job_id, req->job_step_id,
	      req->range_first, req->range_last,
	      req->step_rc, uid);

	_throttle_start(&active_rpc_cnt);
	lock_slurmctld(job_write_lock);
	rc = step_partial_comp(req, uid, &rem, &step_rc);

	if (rc || rem) {	/* some error or not totally done */
		/* Note: Error printed within step_partial_comp */
		unlock_slurmctld(job_write_lock);
		_throttle_fini(&active_rpc_cnt);
		slurm_send_rc_msg(msg, rc);
		if (!rc)	/* partition completion */
			schedule_job_save();	/* Has own locking */
		return;
	}

	if (req->job_step_id == SLURM_BATCH_SCRIPT) {
		/* FIXME: test for error, possibly cause batch job requeue */
		error_code = job_complete(req->job_id, uid, job_requeue,
					  false, step_rc);
		unlock_slurmctld(job_write_lock);
		_throttle_fini(&active_rpc_cnt);
		END_TIMER2("_slurm_rpc_step_complete");

		/* return result */
		if (error_code) {
			info("_slurm_rpc_step_complete JobId=%u: %s",
			     req->job_id, slurm_strerror(error_code));
			slurm_send_rc_msg(msg, error_code);
		} else {
			debug2("sched: _slurm_rpc_step_complete JobId=%u: %s",
			       req->job_id, TIME_STR);
			slurm_send_rc_msg(msg, SLURM_SUCCESS);
			dump_job = true;
		}
	} else {
		error_code = job_step_complete(req->job_id, req->job_step_id,
					       uid, job_requeue, step_rc);
		unlock_slurmctld(job_write_lock);
		_throttle_fini(&active_rpc_cnt);
		END_TIMER2("_slurm_rpc_step_complete");

		/* return result */
		if (error_code) {
			info("_slurm_rpc_step_complete 1 StepId=%u.%u %s",
			     req->job_id, req->job_step_id,
			     slurm_strerror(error_code));
			slurm_send_rc_msg(msg, error_code);
		} else {
			info("sched: _slurm_rpc_step_complete StepId=%u.%u %s",
			     req->job_id, req->job_step_id, TIME_STR);
			slurm_send_rc_msg(msg, SLURM_SUCCESS);
			dump_job = true;
		}
	}
	if (dump_job)
		(void) schedule_job_save();	/* Has own locking */
	if (dump_node)
		(void) schedule_node_save();	/* Has own locking */
}

/* _slurm_rpc_step_layout - return the step layout structure for
 *      a job step, if it currently exists
 */
static void _slurm_rpc_step_layout(slurm_msg_t *msg)
{
	int error_code = SLURM_SUCCESS;
	slurm_msg_t response_msg;
	DEF_TIMERS;
	job_step_id_msg_t *req = (job_step_id_msg_t *)msg->data;
	slurm_step_layout_t *step_layout = NULL;
	/* Locks: Read config job, write node */
	slurmctld_lock_t job_read_lock = {
		READ_LOCK, READ_LOCK, READ_LOCK, NO_LOCK };
	uid_t uid = g_slurm_auth_get_uid(msg->auth_cred, NULL);
	struct job_record *job_ptr = NULL;
	struct step_record *step_ptr = NULL;

	START_TIMER;
	debug2("Processing RPC: REQUEST_STEP_LAYOUT, from uid=%d", uid);

	lock_slurmctld(job_read_lock);
	error_code = job_alloc_info(uid, req->job_id, &job_ptr);
	END_TIMER2("_slurm_rpc_step_layout");
	/* return result */
	if (error_code || (job_ptr == NULL)) {
		unlock_slurmctld(job_read_lock);
		if (error_code == ESLURM_ACCESS_DENIED) {
			error("Security vioation, REQUEST_STEP_LAYOUT for "
			      "JobId=%u from uid=%u", req->job_id, uid);
		} else {
			debug2("_slurm_rpc_step_layout: JobId=%u, uid=%u: %s",
			       req->job_id, uid,
			       slurm_strerror(error_code));
		}
		slurm_send_rc_msg(msg, error_code);
		return;
	}

	step_ptr = find_step_record(job_ptr, req->step_id);
	if (!step_ptr) {
		unlock_slurmctld(job_read_lock);
		debug2("_slurm_rpc_step_layout: "
		       "JobId=%u.%u Not Found",
		       req->job_id, req->step_id);
		slurm_send_rc_msg(msg, ESLURM_INVALID_JOB_ID);
		return;
	}
	step_layout = slurm_step_layout_copy(step_ptr->step_layout);
#ifdef HAVE_FRONT_END
	if (job_ptr->batch_host)
		step_layout->front_end = xstrdup(job_ptr->batch_host);
#endif
	unlock_slurmctld(job_read_lock);

	slurm_msg_t_init(&response_msg);
	response_msg.flags = msg->flags;
	response_msg.protocol_version = msg->protocol_version;
	response_msg.msg_type    = RESPONSE_STEP_LAYOUT;
	response_msg.data        = step_layout;

	slurm_send_node_msg(msg->conn_fd, &response_msg);
	slurm_step_layout_destroy(step_layout);
}

/* _slurm_rpc_step_update - update a job step
 */
static void _slurm_rpc_step_update(slurm_msg_t *msg)
{
	DEF_TIMERS;
	step_update_request_msg_t *req =
		(step_update_request_msg_t *) msg->data;
	/* Locks: Write job */
	slurmctld_lock_t job_write_lock = {
		NO_LOCK, WRITE_LOCK, NO_LOCK, NO_LOCK };
	uid_t uid = g_slurm_auth_get_uid(msg->auth_cred, NULL);
	int rc;

	START_TIMER;
	debug2("Processing RPC: REQUEST_STEP_UPDATE, from uid=%d", uid);

	lock_slurmctld(job_write_lock);
	rc = update_step(req, uid);
	unlock_slurmctld(job_write_lock);
	END_TIMER2("_slurm_rpc_step_update");

	slurm_send_rc_msg(msg, rc);
}

/* _slurm_rpc_submit_batch_job - process RPC to submit a batch job */
static void _slurm_rpc_submit_batch_job(slurm_msg_t * msg)
{
	static int active_rpc_cnt = 0;
	int error_code = SLURM_SUCCESS;
	DEF_TIMERS;
	uint32_t step_id = 0;
	struct job_record *job_ptr = NULL;
	slurm_msg_t response_msg;
	submit_response_msg_t submit_msg;
	job_desc_msg_t *job_desc_msg = (job_desc_msg_t *) msg->data;
	/* Locks: Write job, read node, read partition */
	slurmctld_lock_t job_write_lock = {
		NO_LOCK, WRITE_LOCK, READ_LOCK, READ_LOCK };
	uid_t uid = g_slurm_auth_get_uid(msg->auth_cred, NULL);
	char *err_msg = NULL;

	START_TIMER;
	debug2("Processing RPC: REQUEST_SUBMIT_BATCH_JOB from uid=%d", uid);

	slurm_msg_t_init(&response_msg);
	response_msg.flags = msg->flags;
	response_msg.protocol_version = msg->protocol_version;

	/* do RPC call */
	if ( (uid != job_desc_msg->user_id) && (!validate_super_user(uid)) ) {
		/* NOTE: Super root can submit a batch job for any user */
		error_code = ESLURM_USER_ID_MISSING;
		error("Security violation, SUBMIT_JOB from uid=%d", uid);
	}
	if ((job_desc_msg->alloc_node == NULL) ||
	    (job_desc_msg->alloc_node[0] == '\0')) {
		error_code = ESLURM_INVALID_NODE_NAME;
		error("REQUEST_SUBMIT_BATCH_JOB lacks alloc_node from uid=%d", uid);
	}
	if (error_code == SLURM_SUCCESS)
		error_code = validate_job_create_req(job_desc_msg);
	dump_job_desc(job_desc_msg);
	if (error_code == SLURM_SUCCESS) {
		_throttle_start(&active_rpc_cnt);
		lock_slurmctld(job_write_lock);
		START_TIMER;	/* Restart after we have locks */
		if (job_desc_msg->job_id != SLURM_BATCH_SCRIPT) {
			job_ptr = find_job_record(job_desc_msg->job_id);
			if (job_ptr && IS_JOB_FINISHED(job_ptr)) {
				if (IS_JOB_COMPLETING(job_ptr)) {
					info("Attempt to re-use active "
					     "job id %u", job_ptr->job_id);
					slurm_send_rc_msg(
						msg,
						ESLURM_DUPLICATE_JOB_ID);
					unlock_slurmctld(job_write_lock);
					_throttle_fini(&active_rpc_cnt);
					goto fini;
				}
				job_ptr = NULL;	/* OK to re-use job id */
			}
		} else
			job_ptr = NULL;

		if (job_ptr) {	/* Active job allocation */
#if defined HAVE_FRONT_END && !defined HAVE_BGQ	&& !defined HAVE_ALPS_CRAY
			/* Limited job step support */
			/* Non-super users not permitted to run job steps on
			 * front-end. A single slurmd can not handle a heavy
			 * load. */
			if (!validate_slurm_user(uid)) {
				info("Attempt to execute batch job step by "
				     "uid=%d", uid);
				slurm_send_rc_msg(msg, ESLURM_NO_STEPS);
				unlock_slurmctld(job_write_lock);
				_throttle_fini(&active_rpc_cnt);
				goto fini;
			}
#endif

			if (job_ptr->user_id != uid) {
				error("Security violation, uid=%d attempting "
				      "to execute a step within job %u owned "
				      "by user %u",
		 		      uid, job_ptr->job_id,
				      job_ptr->user_id);
				slurm_send_rc_msg(msg, ESLURM_USER_ID_MISSING);
				unlock_slurmctld(job_write_lock);
				_throttle_fini(&active_rpc_cnt);
				goto fini;
			}
			if (job_ptr->details &&
			    job_ptr->details->prolog_running) {
				slurm_send_rc_msg(msg, EAGAIN);
				unlock_slurmctld(job_write_lock);
				_throttle_fini(&active_rpc_cnt);
				goto fini;
			}

			error_code = _launch_batch_step(job_desc_msg, uid,
							&step_id,
							msg->protocol_version);
			unlock_slurmctld(job_write_lock);
			_throttle_fini(&active_rpc_cnt);
			END_TIMER2("_slurm_rpc_submit_batch_job");

			if (error_code != SLURM_SUCCESS) {
				info("_launch_batch_step: %s",
				     slurm_strerror(error_code));
				slurm_send_rc_msg(msg, error_code);
			} else {
				info("_launch_batch_step StepId=%u.%u %s",
				     job_desc_msg->job_id, step_id,
				     TIME_STR);
				submit_msg.job_id     = job_desc_msg->job_id;
				submit_msg.step_id    = step_id;
				submit_msg.error_code = error_code;
				response_msg.msg_type =
					RESPONSE_SUBMIT_BATCH_JOB;

				response_msg.data = &submit_msg;
				slurm_send_node_msg(msg->conn_fd,
						    &response_msg);
				schedule_job_save();
			}
			goto fini;
		}

		/* Create new job allocation */
		error_code = job_allocate(job_desc_msg,
					  job_desc_msg->immediate, false,
					  NULL, 0, uid, &job_ptr, &err_msg);
		unlock_slurmctld(job_write_lock);
		_throttle_fini(&active_rpc_cnt);
		END_TIMER2("_slurm_rpc_submit_batch_job");
		if (job_desc_msg->immediate && (error_code != SLURM_SUCCESS))
			error_code = ESLURM_CAN_NOT_START_IMMEDIATELY;
	}

	/* return result */
	if ((error_code != SLURM_SUCCESS) &&
	    (error_code != ESLURM_JOB_HELD) &&
	    (error_code != ESLURM_NODE_NOT_AVAIL) &&
	    (error_code != ESLURM_QOS_THRES) &&
	    (error_code != ESLURM_RESERVATION_NOT_USABLE) &&
	    (error_code != ESLURM_REQUESTED_PART_CONFIG_UNAVAILABLE)) {
		info("_slurm_rpc_submit_batch_job: %s",
		     slurm_strerror(error_code));
		if (err_msg)
			slurm_send_rc_err_msg(msg, error_code, err_msg);
		else
			slurm_send_rc_msg(msg, error_code);
	} else if (!job_ptr) {	/* Mostly to avoid CLANG error */
		fatal("job_allocate failed to allocate job, rc=%d",error_code);
	} else {
		info("_slurm_rpc_submit_batch_job JobId=%u %s",
		     job_ptr->job_id, TIME_STR);
		/* send job_ID */
		submit_msg.job_id     = job_ptr->job_id;
		submit_msg.step_id    = SLURM_BATCH_SCRIPT;
		submit_msg.error_code = error_code;
		response_msg.msg_type = RESPONSE_SUBMIT_BATCH_JOB;
		response_msg.data = &submit_msg;
		slurm_send_node_msg(msg->conn_fd, &response_msg);

		schedule_job_save();	/* Has own locks */
		schedule_node_save();	/* Has own locks */
		queue_job_scheduler();
	}

fini:	xfree(err_msg);
}

/* _slurm_rpc_update_job - process RPC to update the configuration of a
 *	job (e.g. priority) */
static void _slurm_rpc_update_job(slurm_msg_t * msg)
{
	int error_code;
	DEF_TIMERS;
	job_desc_msg_t *job_desc_msg = (job_desc_msg_t *) msg->data;
	/* Locks: Write job, read node, read partition */
	slurmctld_lock_t job_write_lock = {
		NO_LOCK, WRITE_LOCK, READ_LOCK, READ_LOCK };
	uid_t uid = g_slurm_auth_get_uid(msg->auth_cred, NULL);

	START_TIMER;
	debug2("Processing RPC: REQUEST_UPDATE_JOB from uid=%d", uid);

	/* do RPC call */
	dump_job_desc(job_desc_msg);
	lock_slurmctld(job_write_lock);
	error_code = update_job(job_desc_msg, uid);
	unlock_slurmctld(job_write_lock);
	END_TIMER2("_slurm_rpc_update_job");

	/* return result */
	if (error_code) {
		info("_slurm_rpc_update_job JobId=%u uid=%d: %s",
		     job_desc_msg->job_id, uid, slurm_strerror(error_code));
		slurm_send_rc_msg(msg, error_code);
	} else {
		info("_slurm_rpc_update_job complete JobId=%u uid=%d %s",
		       job_desc_msg->job_id, uid, TIME_STR);
		slurm_send_rc_msg(msg, SLURM_SUCCESS);
		/* Below functions provide their own locking */
		schedule_job_save();
		schedule_node_save();
		queue_job_scheduler();
	}
}

/*
 * slurm_drain_nodes - process a request to drain a list of nodes,
 *	no-op for nodes already drained or draining
 * node_list IN - list of nodes to drain
 * reason IN - reason to drain the nodes
 * reason_uid IN - who set the reason
 * RET SLURM_SUCCESS or error code
 * NOTE: This is utilzed by plugins and not via RPC and it sets its
 *	own locks.
 */
extern int slurm_drain_nodes(char *node_list, char *reason, uint32_t reason_uid)
{
	int error_code;
	DEF_TIMERS;
	/* Locks: Write  node */
	slurmctld_lock_t node_write_lock = {
		NO_LOCK, NO_LOCK, WRITE_LOCK, NO_LOCK };

	START_TIMER;
	lock_slurmctld(node_write_lock);
	error_code = drain_nodes(node_list, reason, reason_uid);
	unlock_slurmctld(node_write_lock);
	END_TIMER2("slurm_drain_nodes");

	return error_code;
}

/*
 * slurm_fail_job - terminate a job due to a launch failure
 *      no-op for jobs already terminated
 * job_id IN - slurm job id
 * IN job_state - desired job state (JOB_BOOT_FAIL, JOB_NODE_FAIL, etc.)
 * RET SLURM_SUCCESS or error code
 * NOTE: This is utilzed by plugins and not via RPC and it sets its
 *      own locks.
 */
extern int slurm_fail_job(uint32_t job_id, uint16_t job_state)
{
	int error_code;
	DEF_TIMERS;
	/* Locks: Write job and node */
	slurmctld_lock_t job_write_lock = {
		NO_LOCK, WRITE_LOCK, WRITE_LOCK, NO_LOCK };

	START_TIMER;
	lock_slurmctld(job_write_lock);
	error_code = job_fail(job_id, job_state);
	unlock_slurmctld(job_write_lock);
	END_TIMER2("slurm_fail_job");

	return error_code;
}

/*
 * _slurm_rpc_update_front_end - process RPC to update the configuration of a
 *	front_end node (e.g. UP/DOWN)
 */
static void _slurm_rpc_update_front_end(slurm_msg_t * msg)
{
	int error_code = SLURM_SUCCESS;
	DEF_TIMERS;
	update_front_end_msg_t *update_front_end_msg_ptr =
		(update_front_end_msg_t *) msg->data;
	/* Locks: write node */
	slurmctld_lock_t node_write_lock = {
		NO_LOCK, NO_LOCK, WRITE_LOCK, NO_LOCK };
	uid_t uid = g_slurm_auth_get_uid(msg->auth_cred, NULL);

	START_TIMER;
	debug2("Processing RPC: REQUEST_UPDATE_FRONT_END from uid=%d", uid);
	if (!validate_super_user(uid)) {
		error_code = ESLURM_USER_ID_MISSING;
		error("Security violation, UPDATE_FRONT_END RPC from uid=%d",
		      uid);
	}

	if (error_code == SLURM_SUCCESS) {
		/* do RPC call */
		lock_slurmctld(node_write_lock);
		error_code = update_front_end(update_front_end_msg_ptr);
		unlock_slurmctld(node_write_lock);
		END_TIMER2("_slurm_rpc_update_front_end");
	}

	/* return result */
	if (error_code) {
		info("_slurm_rpc_update_front_end for %s: %s",
		     update_front_end_msg_ptr->name,
		     slurm_strerror(error_code));
		slurm_send_rc_msg(msg, error_code);
	} else {
		debug2("_slurm_rpc_update_front_end complete for %s %s",
		       update_front_end_msg_ptr->name, TIME_STR);
		slurm_send_rc_msg(msg, SLURM_SUCCESS);
	}
}

/*
 * _slurm_rpc_update_node - process RPC to update the configuration of a
 *	node (e.g. UP/DOWN)
 */
static void _slurm_rpc_update_node(slurm_msg_t * msg)
{
	int error_code = SLURM_SUCCESS;
	DEF_TIMERS;
	update_node_msg_t *update_node_msg_ptr =
		(update_node_msg_t *) msg->data;
	/* Locks: Write job and write node */
	slurmctld_lock_t node_write_lock = {
		NO_LOCK, WRITE_LOCK, WRITE_LOCK, NO_LOCK };
	uid_t uid = g_slurm_auth_get_uid(msg->auth_cred, NULL);

	START_TIMER;
	debug2("Processing RPC: REQUEST_UPDATE_NODE from uid=%d", uid);
	if (!validate_super_user(uid)) {
		error_code = ESLURM_USER_ID_MISSING;
		error("Security violation, UPDATE_NODE RPC from uid=%d", uid);
	}

	if (error_code == SLURM_SUCCESS) {
		/* do RPC call */
		lock_slurmctld(node_write_lock);
		error_code = update_node(update_node_msg_ptr);
		unlock_slurmctld(node_write_lock);
		END_TIMER2("_slurm_rpc_update_node");
	}

	/* return result */
	if (error_code) {
		info("_slurm_rpc_update_node for %s: %s",
		     update_node_msg_ptr->node_names,
		     slurm_strerror(error_code));
		slurm_send_rc_msg(msg, error_code);
	} else {
		debug2("_slurm_rpc_update_node complete for %s %s",
		       update_node_msg_ptr->node_names, TIME_STR);
		slurm_send_rc_msg(msg, SLURM_SUCCESS);
	}

	/* Below functions provide their own locks */
	schedule_node_save();
	queue_job_scheduler();
	trigger_reconfig();
}

/* _slurm_rpc_update_partition - process RPC to update the configuration
 *	of a partition (e.g. UP/DOWN) */
static void _slurm_rpc_update_partition(slurm_msg_t * msg)
{
	int error_code = SLURM_SUCCESS;
	DEF_TIMERS;
	update_part_msg_t *part_desc_ptr = (update_part_msg_t *) msg->data;
	/* Locks: Read config, write job, read node, write partition
	 * NOTE: job write lock due to gang scheduler support */
	slurmctld_lock_t part_write_lock = {
		READ_LOCK, WRITE_LOCK, READ_LOCK, WRITE_LOCK };
	uid_t uid = g_slurm_auth_get_uid(msg->auth_cred, NULL);

	START_TIMER;
	debug2("Processing RPC: REQUEST_UPDATE_PARTITION from uid=%d", uid);
	if (!validate_super_user(uid)) {
		error_code = ESLURM_USER_ID_MISSING;
		error("Security violation, UPDATE_PARTITION RPC from uid=%d",
		      uid);
	}

	if (error_code == SLURM_SUCCESS) {
		/* do RPC call */
		if (msg->msg_type == REQUEST_CREATE_PARTITION) {
			lock_slurmctld(part_write_lock);
			error_code = update_part(part_desc_ptr, true);
			unlock_slurmctld(part_write_lock);
		} else {
			lock_slurmctld(part_write_lock);
			error_code = update_part(part_desc_ptr, false);
			unlock_slurmctld(part_write_lock);
		}
		END_TIMER2("_slurm_rpc_update_partition");
	}

	/* return result */
	if (error_code) {
		info("_slurm_rpc_update_partition partition=%s: %s",
		     part_desc_ptr->name, slurm_strerror(error_code));
		slurm_send_rc_msg(msg, error_code);
	} else {
		debug2("_slurm_rpc_update_partition complete for %s %s",
		       part_desc_ptr->name, TIME_STR);
		slurm_send_rc_msg(msg, SLURM_SUCCESS);

		schedule_part_save();		/* Has its locking */
		queue_job_scheduler();
	}
}

/* _slurm_rpc_delete_partition - process RPC to delete a partition */
static void _slurm_rpc_delete_partition(slurm_msg_t * msg)
{
	/* init */
	int error_code = SLURM_SUCCESS;
	DEF_TIMERS;
	delete_part_msg_t *part_desc_ptr = (delete_part_msg_t *) msg->data;
	/* Locks: write job, read node, write partition */
	slurmctld_lock_t part_write_lock = {
		NO_LOCK, WRITE_LOCK, READ_LOCK, WRITE_LOCK };
	uid_t uid = g_slurm_auth_get_uid(msg->auth_cred, NULL);

	START_TIMER;
	debug2("Processing RPC: REQUEST_DELETE_PARTITION from uid=%d", uid);
	if (!validate_super_user(uid)) {
		error_code = ESLURM_USER_ID_MISSING;
		error("Security violation, DELETE_PARTITION RPC from uid=%d",
		      uid);
	}

	if (error_code == SLURM_SUCCESS) {
		/* do RPC call */
		lock_slurmctld(part_write_lock);
		error_code = delete_partition(part_desc_ptr);
		unlock_slurmctld(part_write_lock);
		END_TIMER2("_slurm_rpc_delete_partition");
	}

	/* return result */
	if (error_code) {
		info("_slurm_rpc_delete_partition partition=%s: %s",
		     part_desc_ptr->name, slurm_strerror(error_code));
		slurm_send_rc_msg(msg, error_code);
	} else {
		info("_slurm_rpc_delete_partition complete for %s %s",
		     part_desc_ptr->name, TIME_STR);
		slurm_send_rc_msg(msg, SLURM_SUCCESS);

		save_all_state();	/* Has own locking */
		queue_job_scheduler();
	}
}

/* _slurm_rpc_resv_create - process RPC to create a reservation */
static void _slurm_rpc_resv_create(slurm_msg_t * msg)
{
	int error_code = SLURM_SUCCESS;
	DEF_TIMERS;
	resv_desc_msg_t *resv_desc_ptr = (resv_desc_msg_t *)
		msg->data;
	/* Locks: write node, read partition */
	slurmctld_lock_t node_write_lock = {
		NO_LOCK, NO_LOCK, WRITE_LOCK, READ_LOCK };
	uid_t uid = g_slurm_auth_get_uid(msg->auth_cred, NULL);

	START_TIMER;
	debug2("Processing RPC: REQUEST_CREATE_RESERVATION from uid=%d", uid);
	if (!validate_operator(uid)) {
		error_code = ESLURM_USER_ID_MISSING;
		error("Security violation, CREATE_RESERVATION RPC from uid=%d",
		      uid);
	}

	if (error_code == SLURM_SUCCESS) {
		/* do RPC call */
		lock_slurmctld(node_write_lock);
		error_code = create_resv(resv_desc_ptr);
		unlock_slurmctld(node_write_lock);
		END_TIMER2("_slurm_rpc_resv_create");
	}

	/* return result */
	if (error_code) {
		if (resv_desc_ptr->name) {
			info("_slurm_rpc_resv_create reservation=%s: %s",
			     resv_desc_ptr->name, slurm_strerror(error_code));
		} else {
			info("_slurm_rpc_resv_create: %s",
			     slurm_strerror(error_code));
		}
		slurm_send_rc_msg(msg, error_code);
	} else {
		slurm_msg_t response_msg;
		reservation_name_msg_t resv_resp_msg;

		debug2("_slurm_rpc_resv_create complete for %s %s",
		       resv_desc_ptr->name, TIME_STR);
		/* send reservation name */
		slurm_msg_t_init(&response_msg);
		response_msg.flags = msg->flags;
		response_msg.protocol_version = msg->protocol_version;
		resv_resp_msg.name    = resv_desc_ptr->name;
		response_msg.msg_type = RESPONSE_CREATE_RESERVATION;
		response_msg.data     = &resv_resp_msg;
		slurm_send_node_msg(msg->conn_fd, &response_msg);

		queue_job_scheduler();
	}
}

/* _slurm_rpc_resv_update - process RPC to update a reservation */
static void _slurm_rpc_resv_update(slurm_msg_t * msg)
{
	int error_code = SLURM_SUCCESS;
	DEF_TIMERS;
	resv_desc_msg_t *resv_desc_ptr = (resv_desc_msg_t *)
		msg->data;
	/* Locks: write node, read partition */
	slurmctld_lock_t node_write_lock = {
		NO_LOCK, NO_LOCK, WRITE_LOCK, READ_LOCK };
	uid_t uid = g_slurm_auth_get_uid(msg->auth_cred, NULL);

	START_TIMER;
	debug2("Processing RPC: REQUEST_UPDATE_RESERVATION from uid=%d", uid);
	if (!validate_operator(uid)) {
		error_code = ESLURM_USER_ID_MISSING;
		error("Security violation, UPDATE_RESERVATION RPC from uid=%d",
		      uid);
	}

	if (error_code == SLURM_SUCCESS) {
		/* do RPC call */
		lock_slurmctld(node_write_lock);
		error_code = update_resv(resv_desc_ptr);
		unlock_slurmctld(node_write_lock);
		END_TIMER2("_slurm_rpc_resv_update");
	}

	/* return result */
	if (error_code) {
		info("_slurm_rpc_resv_update reservation=%s: %s",
		     resv_desc_ptr->name, slurm_strerror(error_code));
		slurm_send_rc_msg(msg, error_code);
	} else {
		debug2("_slurm_rpc_resv_update complete for %s %s",
		       resv_desc_ptr->name, TIME_STR);
		slurm_send_rc_msg(msg, SLURM_SUCCESS);

		queue_job_scheduler();
	}
}

/* _slurm_rpc_resv_delete - process RPC to delete a reservation */
static void _slurm_rpc_resv_delete(slurm_msg_t * msg)
{
	/* init */
	int error_code = SLURM_SUCCESS;
	DEF_TIMERS;
	reservation_name_msg_t *resv_desc_ptr = (reservation_name_msg_t *)
		msg->data;
	/* Locks: read job, write node */
	slurmctld_lock_t node_write_lock = {
		NO_LOCK, READ_LOCK, WRITE_LOCK, NO_LOCK };
	uid_t uid = g_slurm_auth_get_uid(msg->auth_cred, NULL);

	START_TIMER;
	debug2("Processing RPC: REQUEST_DELETE_RESERVTION from uid=%d", uid);
	if (!validate_operator(uid)) {
		error_code = ESLURM_USER_ID_MISSING;
		error("Security violation, DELETE_RESERVTION RPC from uid=%d",
		      uid);
	}

	if (error_code == SLURM_SUCCESS) {
		/* do RPC call */
		lock_slurmctld(node_write_lock);
		error_code = delete_resv(resv_desc_ptr);
		unlock_slurmctld(node_write_lock);
		END_TIMER2("_slurm_rpc_resv_delete");
	}

	/* return result */
	if (error_code) {
		info("_slurm_rpc_delete_reservation partition=%s: %s",
		     resv_desc_ptr->name, slurm_strerror(error_code));
		slurm_send_rc_msg(msg, error_code);
	} else {
		info("_slurm_rpc_delete_reservation complete for %s %s",
		     resv_desc_ptr->name, TIME_STR);
		slurm_send_rc_msg(msg, SLURM_SUCCESS);

		queue_job_scheduler();
	}
}

/* _slurm_rpc_resv_show - process RPC to dump reservation info */
static void _slurm_rpc_resv_show(slurm_msg_t * msg)
{
	resv_info_request_msg_t *resv_req_msg = (resv_info_request_msg_t *)
		msg->data;
	DEF_TIMERS;
	/* Locks: read node */
	slurmctld_lock_t node_read_lock = {
		NO_LOCK, NO_LOCK, READ_LOCK, NO_LOCK };
	uid_t uid = g_slurm_auth_get_uid(msg->auth_cred, NULL);
	slurm_msg_t response_msg;
	char *dump;
	int dump_size;

	START_TIMER;
	debug2("Processing RPC: REQUEST_RESERVATION_INFO from uid=%d", uid);
	if ((slurmctld_conf.private_data & PRIVATE_DATA_RESERVATIONS) &&
	    (!validate_operator(uid))) {
		debug2("Security violation, REQUEST_RESERVATION_INFO "
		       "RPC from uid=%d", uid);
		slurm_send_rc_msg(msg, ESLURM_ACCESS_DENIED);
	} else if ((resv_req_msg->last_update - 1) >= last_resv_update) {
		debug2("_slurm_rpc_resv_show, no change");
		slurm_send_rc_msg(msg, SLURM_NO_CHANGE_IN_DATA);
	} else {
		lock_slurmctld(node_read_lock);
		show_resv(&dump, &dump_size, uid, msg->protocol_version);
		unlock_slurmctld(node_read_lock);
		END_TIMER2("_slurm_rpc_resv_show");

		/* init response_msg structure */
		slurm_msg_t_init(&response_msg);
		response_msg.flags = msg->flags;
		response_msg.protocol_version = msg->protocol_version;
		response_msg.address = msg->address;
		response_msg.msg_type = RESPONSE_RESERVATION_INFO;
		response_msg.data = dump;
		response_msg.data_size = dump_size;

		/* send message */
		slurm_send_node_msg(msg->conn_fd, &response_msg);
		xfree(dump);
	}
}

/* _slurm_rpc_update_block - process RPC to update the configuration
 *	of a block (e.g. FREE/ERROR/DELETE) */
static void _slurm_rpc_update_block(slurm_msg_t * msg)
{
	int error_code = SLURM_SUCCESS;
	DEF_TIMERS;
	update_block_msg_t *block_desc_ptr = (update_block_msg_t *) msg->data;
	uid_t uid = g_slurm_auth_get_uid(msg->auth_cred, NULL);
	char *name = NULL;
	START_TIMER;

	debug2("Processing RPC: REQUEST_UPDATE_BLOCK from uid=%d", uid);
	if (!validate_super_user(uid)) {
		error_code = ESLURM_USER_ID_MISSING;
		error("Security violation, UPDATE_BLOCK RPC from uid=%d", uid);
		if (block_desc_ptr->bg_block_id) {
			name = block_desc_ptr->bg_block_id;
		} else if (block_desc_ptr->mp_str) {
			name = block_desc_ptr->mp_str;
		}
	}

	if (error_code == SLURM_SUCCESS) {
		/* do RPC call */
		if (block_desc_ptr->bg_block_id) {
			error_code = select_g_update_block(block_desc_ptr);
			END_TIMER2("_slurm_rpc_update_block");
			name = block_desc_ptr->bg_block_id;
		} else if (block_desc_ptr->mp_str) {
			error_code = select_g_update_sub_node(block_desc_ptr);
			END_TIMER2("_slurm_rpc_update_subbp");
			name = block_desc_ptr->mp_str;
		} else {
			error("Unknown update for blocks");
			error_code = SLURM_ERROR;
			END_TIMER2("_slurm_rpc_update_block");
		}
	}

	/* return result */
	if (error_code) {
		info("_slurm_rpc_update_block %s: %s",
		     name,
		     slurm_strerror(error_code));
		slurm_send_rc_msg(msg, error_code);
	} else {
		debug2("_slurm_rpc_update_block complete for %s %s",
		       name, TIME_STR);
		slurm_send_rc_msg(msg, SLURM_SUCCESS);
	}
}

/* determine of nodes are ready for the job */
static void _slurm_rpc_job_ready(slurm_msg_t * msg)
{
	int error_code, result;
	job_id_msg_t *id_msg = (job_id_msg_t *) msg->data;
	DEF_TIMERS;
	/* Locks: read job */
	slurmctld_lock_t job_read_lock = {
		NO_LOCK, READ_LOCK, NO_LOCK, NO_LOCK };
	slurm_msg_t response_msg;
	return_code_msg_t rc_msg;

	START_TIMER;
	lock_slurmctld(job_read_lock);
	error_code = job_node_ready(id_msg->job_id, &result);
	unlock_slurmctld(job_read_lock);
	END_TIMER2("_slurm_rpc_job_ready");

	if (error_code) {
		debug2("_slurm_rpc_job_ready: %s",
		       slurm_strerror(error_code));
		slurm_send_rc_msg(msg, error_code);
	} else {
		debug2("_slurm_rpc_job_ready(%u)=%d %s", id_msg->job_id,
		       result, TIME_STR);
		slurm_msg_t_init(&response_msg);
		response_msg.flags = msg->flags;
		response_msg.protocol_version = msg->protocol_version;
		response_msg.address = msg->address;
		rc_msg.return_code = result;
		response_msg.data = &rc_msg;
		if(_is_prolog_finished(id_msg->job_id)) {
			response_msg.msg_type = RESPONSE_JOB_READY;
		} else {
			response_msg.msg_type = RESPONSE_PROLOG_EXECUTING;
		}
		slurm_send_node_msg(msg->conn_fd, &response_msg);
	}
}

/* Check if prolog has already finished */
static int _is_prolog_finished(uint32_t job_id) {
	int is_running = 0;
	struct job_record  *job_ptr;

	slurmctld_lock_t job_read_lock = {
		NO_LOCK, READ_LOCK, NO_LOCK, NO_LOCK };
	lock_slurmctld(job_read_lock);
	job_ptr = find_job_record(job_id);
	if (job_ptr) {
		is_running = (job_ptr->state_reason != WAIT_PROLOG);
	}
	unlock_slurmctld(job_read_lock);
	return is_running;
}

/* get node select info plugin */
static void  _slurm_rpc_block_info(slurm_msg_t * msg)
{
	int error_code = SLURM_SUCCESS;
	Buf buffer = NULL;
	block_info_request_msg_t *sel_req_msg =
		(block_info_request_msg_t *) msg->data;
	slurm_msg_t response_msg;
	/* Locks: read config */
	slurmctld_lock_t config_read_lock = {
		READ_LOCK, NO_LOCK, NO_LOCK, NO_LOCK };
	DEF_TIMERS;
	uid_t uid = g_slurm_auth_get_uid(msg->auth_cred, NULL);

	START_TIMER;
	debug2("Processing RPC: REQUEST_BLOCK_INFO from uid=%d", uid);
	lock_slurmctld(config_read_lock);
	if ((slurmctld_conf.private_data & PRIVATE_DATA_NODES) &&
	    !validate_operator(uid)) {
		error_code = ESLURM_ACCESS_DENIED;
		error("Security violation, REQUEST_BLOCK_INFO RPC from uid=%d",
		      uid);
	}
	unlock_slurmctld(config_read_lock);
	if (error_code == SLURM_SUCCESS) {
		error_code = select_g_pack_select_info(
			sel_req_msg->last_update, sel_req_msg->show_flags,
			&buffer, msg->protocol_version);
	}
	END_TIMER2("_slurm_rpc_block_info");

	if (error_code) {
		debug3("_slurm_rpc_block_info: %s",
		       slurm_strerror(error_code));
		slurm_send_rc_msg(msg, error_code);
	} else {
		/* init response_msg structure */
		slurm_msg_t_init(&response_msg);
		response_msg.flags = msg->flags;
		response_msg.protocol_version = msg->protocol_version;
		response_msg.address = msg->address;
		response_msg.msg_type = RESPONSE_BLOCK_INFO;
		response_msg.data = get_buf_data(buffer);
		response_msg.data_size = get_buf_offset(buffer);
		/* send message */
		slurm_send_node_msg(msg->conn_fd, &response_msg);

		if (buffer)
			free_buf(buffer);
	}
}

/* Reset the job credential key based upon configuration parameters.
 * NOTE: READ lock_slurmctld config before entry */
static void _update_cred_key(void)
{
	slurm_cred_ctx_key_update(slurmctld_config.cred_ctx,
				  slurmctld_conf.job_credential_private_key);
}

inline static void _slurm_rpc_suspend(slurm_msg_t * msg)
{
	int error_code = SLURM_SUCCESS;
	DEF_TIMERS;
	suspend_msg_t *sus_ptr = (suspend_msg_t *) msg->data;
	/* Locks: write job and node */
	slurmctld_lock_t job_write_lock = {
		NO_LOCK, WRITE_LOCK, WRITE_LOCK, NO_LOCK };
	uid_t uid = g_slurm_auth_get_uid(msg->auth_cred, NULL);
	char *op;

	START_TIMER;
	switch (sus_ptr->op) {
	case SUSPEND_JOB:
		op = "suspend";
		break;
	case RESUME_JOB:
		op = "resume";
		break;
	default:
		op = "unknown";
	}
	info("Processing RPC: REQUEST_SUSPEND(%s) from uid=%u",
	     op, (unsigned int) uid);

	lock_slurmctld(job_write_lock);
	error_code = job_suspend(sus_ptr, uid, msg->conn_fd, true,
				 msg->protocol_version);
	unlock_slurmctld(job_write_lock);
	END_TIMER2("_slurm_rpc_suspend");

	if (error_code) {
		info("_slurm_rpc_suspend(%s) %u: %s", op,
		     sus_ptr->job_id, slurm_strerror(error_code));
	} else {
		info("_slurm_rpc_suspend(%s) for %u %s", op,
		     sus_ptr->job_id, TIME_STR);

		schedule_job_save();	/* Has own locking */
		if (sus_ptr->op == SUSPEND_JOB)
			queue_job_scheduler();
	}
}

inline static void _slurm_rpc_requeue(slurm_msg_t * msg)
{
	int error_code = SLURM_SUCCESS;
	DEF_TIMERS;
	requeue_msg_t *req_ptr = (requeue_msg_t *)msg->data;
	/* Locks: write job and node */
	slurmctld_lock_t job_write_lock = {
		NO_LOCK, WRITE_LOCK, WRITE_LOCK, NO_LOCK };
	uid_t uid = g_slurm_auth_get_uid(msg->auth_cred, NULL);
	struct job_record *job_ptr;

	START_TIMER;
	info("%s: Processing RPC: REQUEST_REQUEUE from uid=%d", __func__, uid);

	job_ptr = find_job_record(req_ptr->job_id);
	if (job_ptr == NULL) {
		slurm_msg_t resp_msg;
		return_code_msg_t rc_msg;

		info("%s: %u: %s", __func__, req_ptr->job_id,
		     slurm_strerror(ESLURM_INVALID_JOB_ID));

		slurm_msg_t_init(&resp_msg);
		resp_msg.protocol_version = msg->protocol_version;
		resp_msg.msg_type  = RESPONSE_SLURM_RC;
		rc_msg.return_code = ESLURM_INVALID_JOB_ID;
		resp_msg.data      = &rc_msg;
		slurm_send_node_msg(msg->conn_fd, &resp_msg);

		return;
	}

	lock_slurmctld(job_write_lock);
	error_code = job_requeue(uid,
	                         req_ptr->job_id,
	                         msg->conn_fd,
	                         msg->protocol_version,
	                         false);
	unlock_slurmctld(job_write_lock);
	END_TIMER2("_slurm_rpc_requeue");

	if (error_code) {

		if (error_code == ESLURM_TRANSITION_STATE_NO_UPDATE) {
			/* The job is in state JOB_COMPLETING save the
			 * requested operation and carry on. The requeue
			 * will be done after the last job epilog completes.
			 */
			if (req_ptr->state & JOB_SPECIAL_EXIT)
				job_ptr->job_state |= JOB_SPECIAL_EXIT;
			if (req_ptr->state & JOB_REQUEUE_HOLD)
				job_ptr->job_state |= JOB_REQUEUE_HOLD;
			job_ptr->job_state |= JOB_REQUEUE;

		} else {
			info("%s: %u: %s", __func__, req_ptr->job_id,
			     slurm_strerror(error_code));
		}

		return;
	}

	/* Requeue operation went all right, see if the user
	 * wants to mark the job as special case or hold it.
	 */
	if (req_ptr->state & JOB_SPECIAL_EXIT)
		job_ptr->job_state |= JOB_SPECIAL_EXIT;
	if (req_ptr->state & JOB_REQUEUE_HOLD)
		job_ptr->job_state |= JOB_REQUEUE_HOLD;

	job_hold_requeue(job_ptr);

	info("%s: %u: %s", __func__, req_ptr->job_id, TIME_STR);

	/* Functions below provide their own locking
	 */
	schedule_job_save();
}

/* Assorted checkpoint operations */
inline static void  _slurm_rpc_checkpoint(slurm_msg_t * msg)
{
	int error_code = SLURM_SUCCESS;
	DEF_TIMERS;
	checkpoint_msg_t *ckpt_ptr = (checkpoint_msg_t *) msg->data;
	/* Locks: write job lock, read node lock */
	slurmctld_lock_t job_write_lock = {
		NO_LOCK, WRITE_LOCK, READ_LOCK, NO_LOCK };
	uid_t uid = g_slurm_auth_get_uid(msg->auth_cred, NULL);
	char *op;

	START_TIMER;
	switch (ckpt_ptr->op) {
	case CHECK_ABLE:
		op = "able";
		break;
	case CHECK_CREATE:
		op = "create";
		break;
	case CHECK_DISABLE:
		op = "disable";
		break;
	case CHECK_ENABLE:
		op = "enable";
		break;
	case CHECK_ERROR:
		op = "error";
		break;
	case CHECK_REQUEUE:
		op = "requeue";
		break;
	case CHECK_RESTART:
		op = "restart";
		break;
	case CHECK_VACATE:
		op = "vacate";
		break;
	default:
		op = "unknown";
	}
	debug2("Processing RPC: REQUEST_CHECKPOINT(%s) from uid=%u",
	       op, (unsigned int) uid);

	/* do RPC call and send reply */
	lock_slurmctld(job_write_lock);
	if (ckpt_ptr->op == CHECK_RESTART) {
		error_code = job_restart(ckpt_ptr, uid, msg->conn_fd,
					 msg->protocol_version);
	} else if (ckpt_ptr->step_id == SLURM_BATCH_SCRIPT) {
		error_code = job_checkpoint(ckpt_ptr, uid, msg->conn_fd,
					    msg->protocol_version);
	} else {
		error_code = job_step_checkpoint(ckpt_ptr, uid, msg->conn_fd,
						 msg->protocol_version);
	}
	unlock_slurmctld(job_write_lock);
	END_TIMER2("_slurm_rpc_checkpoint");

	if (error_code) {
		if (ckpt_ptr->step_id == SLURM_BATCH_SCRIPT) {
			info("_slurm_rpc_checkpoint %s %u: %s", op,
			     ckpt_ptr->job_id, slurm_strerror(error_code));
		} else {
			info("_slurm_rpc_checkpoint %s %u.%u: %s", op,
			     ckpt_ptr->job_id, ckpt_ptr->step_id,
			     slurm_strerror(error_code));
		}
	} else {
		if (ckpt_ptr->step_id == SLURM_BATCH_SCRIPT) {
			info("_slurm_rpc_checkpoint %s for %u %s", op,
			     ckpt_ptr->job_id, TIME_STR);
		} else {
			info("_slurm_rpc_checkpoint %s for %u.%u %s", op,
			     ckpt_ptr->job_id, ckpt_ptr->step_id, TIME_STR);
		}
		if ((ckpt_ptr->op != CHECK_ABLE) &&
		    (ckpt_ptr->op != CHECK_ERROR)) {
			/* job state changed, save it */
			/* NOTE: This function provides it own locks */
			schedule_job_save();
		}
	}
}

inline static void  _slurm_rpc_checkpoint_comp(slurm_msg_t * msg)
{
	int error_code = SLURM_SUCCESS;
	DEF_TIMERS;
	checkpoint_comp_msg_t *ckpt_ptr = (checkpoint_comp_msg_t *) msg->data;
	/* Locks: read job */
	slurmctld_lock_t job_read_lock = {
		NO_LOCK, READ_LOCK, NO_LOCK, NO_LOCK };
	uid_t uid = g_slurm_auth_get_uid(msg->auth_cred, NULL);

	START_TIMER;
	debug2("Processing RPC: REQUEST_CHECKPOINT_COMP from uid=%d", uid);

	/* do RPC call and send reply */
	lock_slurmctld(job_read_lock);
	error_code = job_step_checkpoint_comp(ckpt_ptr, uid, msg->conn_fd,
					      msg->protocol_version);
	unlock_slurmctld(job_read_lock);
	END_TIMER2("_slurm_rpc_checkpoint_comp");

	if (error_code) {
		info("_slurm_rpc_checkpoint_comp %u.%u: %s",
		     ckpt_ptr->job_id, ckpt_ptr->step_id,
		     slurm_strerror(error_code));
	} else {
		info("_slurm_rpc_checkpoint_comp %u.%u %s",
		     ckpt_ptr->job_id, ckpt_ptr->step_id, TIME_STR);
	}
}

inline static void  _slurm_rpc_checkpoint_task_comp(slurm_msg_t * msg)
{
	int error_code = SLURM_SUCCESS;
	DEF_TIMERS;
	checkpoint_task_comp_msg_t *ckpt_ptr;
	/* Locks: read job */
	slurmctld_lock_t job_read_lock = {
		NO_LOCK, READ_LOCK, NO_LOCK, NO_LOCK };
	uid_t uid = g_slurm_auth_get_uid(msg->auth_cred, NULL);

	ckpt_ptr = (checkpoint_task_comp_msg_t *) msg->data;
	START_TIMER;
	debug2("Processing RPC: REQUEST_CHECKPOINT_TASK_COMP from uid=%d", uid);

	/* do RPC call and send reply */
	lock_slurmctld(job_read_lock);
	error_code = job_step_checkpoint_task_comp(ckpt_ptr, uid, msg->conn_fd,
						   msg->protocol_version);
	unlock_slurmctld(job_read_lock);
	END_TIMER2("_slurm_rpc_checkpoint_task_comp");

	if (error_code) {
		info("_slurm_rpc_checkpoint_task_comp %u.%u: %s",
		     ckpt_ptr->job_id, ckpt_ptr->step_id,
		     slurm_strerror(error_code));
	} else {
		info("_slurm_rpc_checkpoint_task_comp %u.%u %s",
		     ckpt_ptr->job_id, ckpt_ptr->step_id, TIME_STR);
	}
}

/* Copy an array of type char **, xmalloc() the array and xstrdup() the
 * strings in the array */
extern char **
xduparray(uint32_t size, char ** array)
{
	int i;
	char ** result;

	if (size == 0)
		return (char **)NULL;

	result = (char **) xmalloc(sizeof(char *) * size);
	for (i=0; i<size; i++)
		result[i] = xstrdup(array[i]);

	return result;
}

/* Like xduparray(), but performs one xmalloc().  The output format of this
 * must be identical to _read_data_array_from_file() */
static char **
_xduparray2(uint32_t size, char ** array)
{
	int i, len = 0;
	char *ptr, ** result;

	if (size == 0)
		return (char **) NULL;

	for (i=0; i<size; i++)
		len += (strlen(array[i]) + 1);
	ptr = xmalloc(len);
	result = (char **) xmalloc(sizeof(char *) * size);

	for (i=0; i<size; i++) {
		result[i] = ptr;
		len = strlen(array[i]);
		strcpy(ptr, array[i]);
		ptr += (len + 1);
	}

	return result;
}

/* _launch_batch_step
 * IN: job_desc_msg from _slurm_rpc_submit_batch_job() but with jobid set
 *     which means it's trying to launch within a pre-existing allocation.
 * IN: uid launching this batch job, which has already been validated.
 * OUT: SLURM error code if launch fails, or SLURM_SUCCESS
 */
static int _launch_batch_step(job_desc_msg_t *job_desc_msg, uid_t uid,
			      uint32_t *step_id, uint16_t protocol_version)
{
	struct job_record  *job_ptr;
	time_t now = time(NULL);
	int error_code = SLURM_SUCCESS;

	batch_job_launch_msg_t *launch_msg_ptr;
	agent_arg_t *agent_arg_ptr;
	struct node_record *node_ptr;

	if (job_desc_msg->array_inx && job_desc_msg->array_inx[0])
		return ESLURM_INVALID_ARRAY;

	/*
	 * Create a job step. Note that a credential is not necessary,
	 * since the slurmctld will be submitting this job directly to
	 * the slurmd.
	 */
	job_step_create_request_msg_t req_step_msg;
	struct step_record *step_rec;

	/*
	 * As far as the step record in slurmctld goes, we are just
	 * launching a batch script which will be run on a single
	 * processor on a single node. The actual launch request sent
	 * to the slurmd should contain the proper allocation values
	 * for subsequent srun jobs within the batch script.
	 */
	memset(&req_step_msg, 0, sizeof(job_step_create_request_msg_t));
	req_step_msg.job_id = job_desc_msg->job_id;
	req_step_msg.user_id = uid;
	req_step_msg.min_nodes = 1;
	req_step_msg.max_nodes = 0;
	req_step_msg.cpu_count = 1;
	req_step_msg.num_tasks = 1;
	req_step_msg.task_dist = SLURM_DIST_CYCLIC;
	req_step_msg.name = job_desc_msg->name;

	error_code = step_create(&req_step_msg, &step_rec, true);
	xfree(req_step_msg.node_list);	/* may be set by step_create */

	if (error_code != SLURM_SUCCESS)
		return error_code;

	/*
	 * TODO: check all instances of step_record to ensure there's no
	 * problem with a null switch_job_info pointer.
	 */

	/* Get the allocation in order to construct the batch job
	 * launch request for the slurmd.
	 */

	job_ptr = step_rec->job_ptr;

	/* TODO: need to address batch job step request options such as
	 * the ability to run a batch job on a subset of the nodes in the
	 * current allocation.
	 * TODO: validate the specific batch job request vs. the
	 * existing allocation. Note that subsequent srun steps within
	 * the batch script will work within the full allocation, but
	 * the batch step options can still provide default settings via
	 * environment variables
	 *
	 * NOTE: for now we are *ignoring* most of the job_desc_msg
	 *       allocation-related settings. At some point we
	 *       should perform better error-checking, otherwise
	 *       the submitter will make some invalid assumptions
	 *       about how this job actually ran.
	 */
	job_ptr->time_last_active = now;


	/* Launch the batch job */
	node_ptr = find_first_node_record(job_ptr->node_bitmap);
	if (node_ptr == NULL) {
		delete_step_record(job_ptr, step_rec->step_id);
		return ESLURM_INVALID_JOB_ID;
	}

	/* Initialization of data structures */
	launch_msg_ptr = (batch_job_launch_msg_t *)
		xmalloc(sizeof(batch_job_launch_msg_t));
	launch_msg_ptr->job_id = job_ptr->job_id;
	launch_msg_ptr->step_id = step_rec->step_id;
	launch_msg_ptr->gid = job_ptr->group_id;
	launch_msg_ptr->uid = uid;
	launch_msg_ptr->nodes = xstrdup(job_ptr->alias_list);
	launch_msg_ptr->partition = xstrdup(job_ptr->partition);
	launch_msg_ptr->restart_cnt = job_ptr->restart_cnt;
	if (job_ptr->details) {
		launch_msg_ptr->pn_min_memory = job_ptr->details->
						pn_min_memory;
	}

	if (make_batch_job_cred(launch_msg_ptr, job_ptr, protocol_version)) {
		error("aborting batch step %u.%u", job_ptr->job_id,
		      job_ptr->group_id);
		xfree(launch_msg_ptr->nodes);
		xfree(launch_msg_ptr);
		delete_step_record(job_ptr, step_rec->step_id);
		return SLURM_ERROR;
	}

	launch_msg_ptr->std_err = xstrdup(job_desc_msg->std_err);
	launch_msg_ptr->std_in = xstrdup(job_desc_msg->std_in);
	launch_msg_ptr->std_out = xstrdup(job_desc_msg->std_out);
	launch_msg_ptr->acctg_freq = xstrdup(job_desc_msg->acctg_freq);
	launch_msg_ptr->open_mode = job_desc_msg->open_mode;
	launch_msg_ptr->work_dir = xstrdup(job_desc_msg->work_dir);
	launch_msg_ptr->argc = job_desc_msg->argc;
	launch_msg_ptr->argv = xduparray(job_desc_msg->argc,
					 job_desc_msg->argv);
	launch_msg_ptr->array_job_id = job_ptr->array_job_id;
	launch_msg_ptr->array_task_id = job_ptr->array_task_id;
	launch_msg_ptr->spank_job_env_size = job_ptr->spank_job_env_size;
	launch_msg_ptr->spank_job_env = xduparray(job_ptr->spank_job_env_size,
						  job_ptr->spank_job_env);
	launch_msg_ptr->script = xstrdup(job_desc_msg->script);
	launch_msg_ptr->environment = _xduparray2(job_desc_msg->env_size,
						  job_desc_msg->environment);
	launch_msg_ptr->envc = job_desc_msg->env_size;
	launch_msg_ptr->job_mem = job_desc_msg->pn_min_memory;
	launch_msg_ptr->cpus_per_task = job_desc_msg->cpus_per_task;

	/* job_ptr->total_cpus represents the total number of CPUs available
	 * for this step (overcommit not supported yet). If job_desc_msg
	 * contains a reasonable min_cpus request, use that value;
	 * otherwise default to the allocation processor request.
	 */
	launch_msg_ptr->ntasks = job_ptr->total_cpus;
	if (job_desc_msg->min_cpus > 0 &&
	    job_desc_msg->min_cpus < launch_msg_ptr->ntasks)
		launch_msg_ptr->ntasks = job_desc_msg->min_cpus;
	if (launch_msg_ptr->ntasks < 0)
		launch_msg_ptr->ntasks = job_ptr->cpu_cnt;

	launch_msg_ptr->num_cpu_groups = job_ptr->job_resrcs->cpu_array_cnt;
	launch_msg_ptr->cpus_per_node  =
		xmalloc(sizeof(uint16_t) * job_ptr->job_resrcs->cpu_array_cnt);
	memcpy(launch_msg_ptr->cpus_per_node,
	       job_ptr->job_resrcs->cpu_array_value,
	       (sizeof(uint16_t) * job_ptr->job_resrcs->cpu_array_cnt));
	launch_msg_ptr->cpu_count_reps  =
		xmalloc(sizeof(uint32_t) * job_ptr->job_resrcs->cpu_array_cnt);
	memcpy(launch_msg_ptr->cpu_count_reps,
	       job_ptr->job_resrcs->cpu_array_reps,
	       (sizeof(uint32_t) * job_ptr->job_resrcs->cpu_array_cnt));
	launch_msg_ptr->select_jobinfo = select_g_select_jobinfo_copy(
		job_ptr->select_jobinfo);

	/* FIXME: for some reason these CPU arrays total all the CPUs
	 * actually allocated, rather than totaling up to the requested
	 * CPU count for the allocation.
	 * This means that SLURM_TASKS_PER_NODE will not match with
	 * SLURM_NTASKS in the batch script environment.
	 */

	agent_arg_ptr = (agent_arg_t *) xmalloc(sizeof(agent_arg_t));
	agent_arg_ptr->node_count = 1;
	agent_arg_ptr->retry = 0;
	xassert(job_ptr->batch_host);
#ifdef HAVE_FRONT_END
	if (job_ptr->front_end_ptr)
		agent_arg_ptr->protocol_version =
			job_ptr->front_end_ptr->protocol_version;
#else
	if ((node_ptr = find_node_record(job_ptr->batch_host)))
		agent_arg_ptr->protocol_version = node_ptr->protocol_version;
#endif

	agent_arg_ptr->hostlist = hostlist_create(job_ptr->batch_host);
	if (!agent_arg_ptr->hostlist)
		fatal("Invalid batch host: %s", job_ptr->batch_host);
	agent_arg_ptr->msg_type = REQUEST_BATCH_JOB_LAUNCH;
	agent_arg_ptr->msg_args = (void *) launch_msg_ptr;

	/* Launch the RPC via agent */
	agent_queue_request(agent_arg_ptr);

	*step_id = step_rec->step_id;
	return SLURM_SUCCESS;
}

inline static void  _slurm_rpc_trigger_clear(slurm_msg_t * msg)
{
	int rc;
	uid_t uid = g_slurm_auth_get_uid(msg->auth_cred, NULL);
	trigger_info_msg_t * trigger_ptr = (trigger_info_msg_t *) msg->data;
	DEF_TIMERS;

	START_TIMER;
	debug("Processing RPC: REQUEST_TRIGGER_CLEAR from uid=%d", uid);

	rc = trigger_clear(uid, trigger_ptr);
	END_TIMER2("_slurm_rpc_trigger_clear");

	slurm_send_rc_msg(msg, rc);
}

inline static void  _slurm_rpc_trigger_get(slurm_msg_t * msg)
{
	uid_t uid = g_slurm_auth_get_uid(msg->auth_cred, NULL);
	trigger_info_msg_t *resp_data;
	trigger_info_msg_t * trigger_ptr = (trigger_info_msg_t *) msg->data;
	slurm_msg_t response_msg;
	DEF_TIMERS;

	START_TIMER;
	debug("Processing RPC: REQUEST_TRIGGER_GET from uid=%d", uid);

	resp_data = trigger_get(uid, trigger_ptr);
	END_TIMER2("_slurm_rpc_trigger_get");

	slurm_msg_t_init(&response_msg);
	response_msg.flags = msg->flags;
	response_msg.protocol_version = msg->protocol_version;
	response_msg.address  = msg->address;
	response_msg.msg_type = RESPONSE_TRIGGER_GET;
	response_msg.data     = resp_data;
	slurm_send_node_msg(msg->conn_fd, &response_msg);
	slurm_free_trigger_msg(resp_data);
}

inline static void  _slurm_rpc_trigger_set(slurm_msg_t * msg)
{
	int rc;
	uid_t uid = g_slurm_auth_get_uid(msg->auth_cred, NULL);
	gid_t gid = g_slurm_auth_get_gid(msg->auth_cred, NULL);;
	trigger_info_msg_t * trigger_ptr = (trigger_info_msg_t *) msg->data;
	DEF_TIMERS;

	START_TIMER;
	debug("Processing RPC: REQUEST_TRIGGER_SET from uid=%d", uid);

	rc = trigger_set(uid, gid, trigger_ptr);
	END_TIMER2("_slurm_rpc_trigger_set");

	slurm_send_rc_msg(msg, rc);
}

inline static void  _slurm_rpc_trigger_pull(slurm_msg_t * msg)
{
	int rc;
	uid_t uid = g_slurm_auth_get_uid(msg->auth_cred, NULL);
	trigger_info_msg_t * trigger_ptr = (trigger_info_msg_t *) msg->data;
	DEF_TIMERS;

	START_TIMER;

	/* NOTE: No locking required here, trigger_pull only needs to lock
	 * it's own internal trigger structure */
	debug("Processing RPC: REQUEST_TRIGGER_PULL from uid=%u",
	      (unsigned int) uid);
	if (!validate_slurm_user(uid)) {
		rc = ESLURM_USER_ID_MISSING;
		error("Security violation, REQUEST_TRIGGER_PULL RPC from uid=%d",
		      uid);
	} else
		rc = trigger_pull(trigger_ptr);
	END_TIMER2("_slurm_rpc_trigger_pull");

	slurm_send_rc_msg(msg, rc);
}

inline static void  _slurm_rpc_get_topo(slurm_msg_t * msg)
{
	topo_info_response_msg_t *topo_resp_msg;
	slurm_msg_t response_msg;
	int i;
	/* Locks: read node lock */
	slurmctld_lock_t node_read_lock = {
		NO_LOCK, NO_LOCK, READ_LOCK, NO_LOCK };
	DEF_TIMERS;

	START_TIMER;
	lock_slurmctld(node_read_lock);
	topo_resp_msg = xmalloc(sizeof(topo_info_response_msg_t));
	topo_resp_msg->record_count = switch_record_cnt;
	topo_resp_msg->topo_array = xmalloc(sizeof(topo_info_t) *
					    topo_resp_msg->record_count);
	for (i=0; i<topo_resp_msg->record_count; i++) {
		topo_resp_msg->topo_array[i].level      =
			switch_record_table[i].level;
		topo_resp_msg->topo_array[i].link_speed =
			switch_record_table[i].link_speed;
		topo_resp_msg->topo_array[i].name       =
			xstrdup(switch_record_table[i].name);
		topo_resp_msg->topo_array[i].nodes      =
			xstrdup(switch_record_table[i].nodes);
		topo_resp_msg->topo_array[i].switches   =
			xstrdup(switch_record_table[i].switches);
	}
	unlock_slurmctld(node_read_lock);
	END_TIMER2("_slurm_rpc_get_topo");

	slurm_msg_t_init(&response_msg);
	response_msg.flags = msg->flags;
	response_msg.protocol_version = msg->protocol_version;
	response_msg.address  = msg->address;
	response_msg.msg_type = RESPONSE_TOPO_INFO;
	response_msg.data     = topo_resp_msg;
	slurm_send_node_msg(msg->conn_fd, &response_msg);
	slurm_free_topo_info_msg(topo_resp_msg);
}

inline static void  _slurm_rpc_job_notify(slurm_msg_t * msg)
{
	int error_code;
	/* Locks: read job */
	slurmctld_lock_t job_read_lock = {
		NO_LOCK, READ_LOCK, NO_LOCK, NO_LOCK };
	uid_t uid = g_slurm_auth_get_uid(msg->auth_cred, NULL);
	job_notify_msg_t * notify_msg = (job_notify_msg_t *) msg->data;
	struct job_record *job_ptr;
	DEF_TIMERS;

	START_TIMER;
	debug("Processing RPC: REQUEST_JOB_NOTIFY from uid=%d", uid);

	/* do RPC call */
	lock_slurmctld(job_read_lock);
	job_ptr = find_job_record(notify_msg->job_id);
	if (!job_ptr)
		error_code = ESLURM_INVALID_JOB_ID;
	else if ((job_ptr->user_id == uid) || validate_slurm_user(uid))
		error_code = srun_user_message(job_ptr, notify_msg->message);
	else {
		error_code = ESLURM_USER_ID_MISSING;
		error("Security violation, REQUEST_JOB_NOTIFY RPC "
		      "from uid=%d for jobid %u owner %d",
		      uid, notify_msg->job_id, job_ptr->user_id);
	}
	unlock_slurmctld(job_read_lock);

	END_TIMER2("_slurm_rpc_job_notify");
	slurm_send_rc_msg(msg, error_code);
}

inline static void  _slurm_rpc_set_debug_flags(slurm_msg_t *msg)
{
	uid_t uid = g_slurm_auth_get_uid(msg->auth_cred, NULL);
	slurmctld_lock_t config_write_lock =
		{ WRITE_LOCK, NO_LOCK, NO_LOCK, NO_LOCK };
	set_debug_flags_msg_t *request_msg =
		(set_debug_flags_msg_t *) msg->data;
	uint32_t debug_flags;
	char *flag_string;

	debug2("Processing RPC: REQUEST_SET_DEBUG_FLAGS from uid=%d", uid);
	if (!validate_super_user(uid)) {
		error("set debug flags request from non-super user uid=%d",
		      uid);
		slurm_send_rc_msg(msg, EACCES);
		return;
	}

	lock_slurmctld (config_write_lock);
	debug_flags  = slurmctld_conf.debug_flags;
	debug_flags &= (~request_msg->debug_flags_minus);
	debug_flags |= request_msg->debug_flags_plus;
	slurm_set_debug_flags(debug_flags);
	slurmctld_conf.last_update = time(NULL);

	/* Reset cached debug_flags values */
	log_set_debug_flags();
	gs_reconfig();
	gres_plugin_reconfig(NULL);
	priority_g_reconfig(false);
	select_g_reconfigure();
	(void) slurm_sched_g_reconfig();
	(void) switch_g_reconfig();

	unlock_slurmctld (config_write_lock);
	flag_string = debug_flags2str(debug_flags);
	info("Set DebugFlags to %s", flag_string ? flag_string : "none");
	xfree(flag_string);
	slurm_send_rc_msg(msg, SLURM_SUCCESS);
}

inline static void  _slurm_rpc_set_debug_level(slurm_msg_t *msg)
{
	int debug_level, old_debug_level;
	uid_t uid = g_slurm_auth_get_uid(msg->auth_cred, NULL);
	slurmctld_lock_t config_write_lock =
		{ WRITE_LOCK, NO_LOCK, NO_LOCK, NO_LOCK };
	set_debug_level_msg_t *request_msg =
		(set_debug_level_msg_t *) msg->data;
	log_options_t log_opts = LOG_OPTS_INITIALIZER;
	slurm_ctl_conf_t *conf;

	debug2("Processing RPC: REQUEST_SET_DEBUG_LEVEL from uid=%d", uid);
	if (!validate_super_user(uid)) {
		error("set debug level request from non-super user uid=%d",
		      uid);
		slurm_send_rc_msg(msg, EACCES);
		return;
	}

	/* NOTE: not offset by LOG_LEVEL_INFO, since it's inconveniet
	 * to provide negative values for scontrol */
	debug_level = MIN (request_msg->debug_level, (LOG_LEVEL_END - 1));
	debug_level = MAX (debug_level, LOG_LEVEL_QUIET);

	lock_slurmctld (config_write_lock);
	if (slurmctld_config.daemonize) {
		log_opts.stderr_level = LOG_LEVEL_QUIET;
		if (slurmctld_conf.slurmctld_logfile) {
			log_opts.logfile_level = debug_level;
			log_opts.syslog_level = LOG_LEVEL_QUIET;
		} else {
			log_opts.syslog_level = debug_level;
			log_opts.logfile_level = LOG_LEVEL_QUIET;
		}
	} else {
		log_opts.syslog_level = LOG_LEVEL_QUIET;
		log_opts.stderr_level = debug_level;
		if (slurmctld_conf.slurmctld_logfile)
			log_opts.logfile_level = debug_level;
		else
			log_opts.logfile_level = LOG_LEVEL_QUIET;
	}
	log_alter(log_opts, LOG_DAEMON, slurmctld_conf.slurmctld_logfile);
	unlock_slurmctld (config_write_lock);

	conf = slurm_conf_lock();
	old_debug_level = conf->slurmctld_debug;
	conf->slurmctld_debug = debug_level;
	slurm_conf_unlock();
	slurmctld_conf.last_update = time(NULL);
	if (debug_level != old_debug_level)
		info("Set debug level to %d", debug_level);

	slurm_send_rc_msg(msg, SLURM_SUCCESS);
}

inline static void  _slurm_rpc_set_schedlog_level(slurm_msg_t *msg)
{
	int schedlog_level, old_schedlog_level;
	uid_t uid = g_slurm_auth_get_uid(msg->auth_cred, NULL);
	slurmctld_lock_t config_read_lock =
		{ READ_LOCK, NO_LOCK, NO_LOCK, NO_LOCK };
	set_debug_level_msg_t *request_msg =
		(set_debug_level_msg_t *) msg->data;
	log_options_t log_opts = SCHEDLOG_OPTS_INITIALIZER;
	slurm_ctl_conf_t *conf;

	debug2("Processing RPC: REQUEST_SET_SCHEDLOG_LEVEL from uid=%d", uid);
	if (!validate_super_user(uid)) {
		error("set scheduler log level request from non-super user "
		      "uid=%d", uid);
		slurm_send_rc_msg(msg, EACCES);
		return;
	}

	/*
	 * If slurmctld_conf.sched_logfile is NULL, then this operation
	 *  will fail, since there is no sched logfile for which to alter
	 *  the log level. (Calling sched_log_alter with a NULL filename
	 *  is likely to cause a segfault at the next sched log call)
	 *  So just give up and return "Operation Disabled"
	 */
	if (slurmctld_conf.sched_logfile == NULL) {
		error("set scheduler log level failed: no log file!");
		slurm_send_rc_msg (msg, ESLURM_DISABLED);
		return;
	}

	schedlog_level = MIN (request_msg->debug_level, (LOG_LEVEL_QUIET + 1));
	schedlog_level = MAX (schedlog_level, LOG_LEVEL_QUIET);

	lock_slurmctld (config_read_lock);
	log_opts.logfile_level = schedlog_level;
	sched_log_alter(log_opts, LOG_DAEMON, slurmctld_conf.sched_logfile);
 	unlock_slurmctld (config_read_lock);

	conf = slurm_conf_lock();
	old_schedlog_level = conf->sched_log_level;
	conf->sched_log_level = schedlog_level;
	slurm_conf_unlock();
	slurmctld_conf.last_update = time(NULL);
	if (schedlog_level != old_schedlog_level)
		info("sched: Set scheduler log level to %d", schedlog_level);

	slurm_send_rc_msg(msg, SLURM_SUCCESS);
}

inline static void  _slurm_rpc_accounting_update_msg(slurm_msg_t *msg)
{
	int rc = SLURM_SUCCESS;
	uid_t uid = g_slurm_auth_get_uid(msg->auth_cred, NULL);
	accounting_update_msg_t *update_ptr =
		(accounting_update_msg_t *) msg->data;
	DEF_TIMERS;

	START_TIMER;
	debug2("Processing RPC: ACCOUNTING_UPDATE_MSG from uid=%d", uid);

	if (!validate_super_user(uid)) {
		error("Update Association request from non-super user uid=%d",
		      uid);
		slurm_send_rc_msg(msg, EACCES);
		return;
	}
	if (update_ptr->update_list && list_count(update_ptr->update_list))
		rc = assoc_mgr_update(update_ptr->update_list);

	END_TIMER2("_slurm_rpc_accounting_update_msg");

	slurm_send_rc_msg(msg, rc);
}

/* _slurm_rpc_reboot_nodes - process RPC to schedule nodes reboot */
inline static void _slurm_rpc_reboot_nodes(slurm_msg_t * msg)
{
	int rc;
	uid_t uid = g_slurm_auth_get_uid(msg->auth_cred, NULL);
#ifndef HAVE_FRONT_END
	int i;
	struct node_record *node_ptr;
	reboot_msg_t *reboot_msg = (reboot_msg_t *)msg->data;
	char *nodelist = NULL;
	bitstr_t *bitmap = NULL;
	/* Locks: write node lock */
	slurmctld_lock_t node_write_lock = {
		NO_LOCK, NO_LOCK, WRITE_LOCK, NO_LOCK };
#endif
	DEF_TIMERS;

	START_TIMER;
	debug2("Processing RPC: REQUEST_REBOOT_NODES from uid=%d", uid);
	if (!validate_super_user(uid)) {
		error("Security violation, REBOOT_NODES RPC from uid=%d", uid);
		slurm_send_rc_msg(msg, EACCES);
		return;
	}
#ifdef HAVE_FRONT_END
	rc = ESLURM_NOT_SUPPORTED;
#else
	/* do RPC call */
	if (reboot_msg)
		nodelist = reboot_msg->node_list;
	if (!nodelist || !strcasecmp(nodelist, "ALL")) {
		bitmap = bit_alloc(node_record_count);
		bit_nset(bitmap, 0, (node_record_count - 1));
	} else if (node_name2bitmap(nodelist, false, &bitmap) != 0) {
		FREE_NULL_BITMAP(bitmap);
		error("Invalid node list in REBOOT_NODES request");
		slurm_send_rc_msg(msg, ESLURM_INVALID_NODE_NAME);
		return;
	}

	lock_slurmctld(node_write_lock);
	for (i = 0, node_ptr = node_record_table_ptr;
	     i < node_record_count; i++, node_ptr++) {
		if (bit_test(bitmap, i) == 0)
			continue;
		if (IS_NODE_MAINT(node_ptr)) /* already on maintenance */
			continue;
		if (IS_NODE_FUTURE(node_ptr) || IS_NODE_DOWN(node_ptr))
			continue;
		if (IS_NODE_CLOUD(node_ptr) && IS_NODE_POWER_SAVE(node_ptr))
			continue;
		node_ptr->node_state |= NODE_STATE_MAINT;
		want_nodes_reboot = true;
	}
	unlock_slurmctld(node_write_lock);
	FREE_NULL_BITMAP(bitmap);
	rc = SLURM_SUCCESS;
#endif
	END_TIMER2("_slurm_rpc_reboot_nodes");
	slurm_send_rc_msg(msg, rc);
}

inline static void  _slurm_rpc_accounting_first_reg(slurm_msg_t *msg)
{
	uid_t uid = g_slurm_auth_get_uid(msg->auth_cred, NULL);
	time_t event_time = time(NULL);

	DEF_TIMERS;

	START_TIMER;
	debug2("Processing RPC: ACCOUNTING_FIRST_REG from uid=%d", uid);
	if (!validate_super_user(uid)) {
		error("First Registration request from non-super user uid=%d",
		      uid);
		return;
	}

	send_all_to_accounting(event_time);

	END_TIMER2("_slurm_rpc_accounting_first_reg");
}

inline static void  _slurm_rpc_accounting_register_ctld(slurm_msg_t *msg)
{
	uid_t uid = g_slurm_auth_get_uid(msg->auth_cred, NULL);

	DEF_TIMERS;

	START_TIMER;
	debug2("Processing RPC: ACCOUNTING_REGISTER_CTLD from uid=%d", uid);
	if (!validate_super_user(uid)) {
		error("Registration request from non-super user uid=%d",
		      uid);
		return;
	}

	clusteracct_storage_g_register_ctld(acct_db_conn,
					    slurmctld_conf.slurmctld_port);

	END_TIMER2("_slurm_rpc_accounting_register_ctld");
}

inline static void _slurm_rpc_dump_spank(slurm_msg_t * msg)
{
	int rc = SLURM_SUCCESS;
	spank_env_request_msg_t *spank_req_msg = (spank_env_request_msg_t *)
						 msg->data;
	spank_env_responce_msg_t *spank_resp_msg;
	/* Locks: read job */
	slurmctld_lock_t job_read_lock = {
		NO_LOCK, READ_LOCK, NO_LOCK, NO_LOCK };
	uid_t uid = g_slurm_auth_get_uid(msg->auth_cred, NULL);
	slurm_msg_t response_msg;
	DEF_TIMERS;

	START_TIMER;
	debug("Processing RPC: REQUEST_SPANK_ENVIRONMENT from uid=%d JobId=%u",
	      uid, spank_req_msg->job_id);
	if (!validate_slurm_user(uid)) {
		rc = ESLURM_USER_ID_MISSING;
		error("Security violation, REQUEST_SPANK_ENVIRONMENT RPC "
		      "from uid=%d", uid);
	}

	spank_resp_msg = xmalloc(sizeof(spank_env_responce_msg_t));
	if (rc == SLURM_SUCCESS) {
		/* do RPC call */
		struct job_record *job_ptr;
		uint32_t i;

		lock_slurmctld(job_read_lock);
		job_ptr = find_job_record(spank_req_msg->job_id);
		if (job_ptr) {
			spank_resp_msg->spank_job_env_size =
				job_ptr->spank_job_env_size;
			spank_resp_msg->spank_job_env = xmalloc(
				spank_resp_msg->spank_job_env_size *
				sizeof(char *));
			for (i = 0; i < spank_resp_msg->spank_job_env_size; i++)
				spank_resp_msg->spank_job_env[i] = xstrdup(
					job_ptr->spank_job_env[i]);
		} else
			rc = ESLURM_INVALID_JOB_ID;
		unlock_slurmctld(job_read_lock);
	}
	END_TIMER2("_slurm_rpc_dump_spank");

	slurm_msg_t_init(&response_msg);
	response_msg.flags = msg->flags;
	response_msg.protocol_version = msg->protocol_version;
	response_msg.address  = msg->address;
	response_msg.msg_type = RESPONCE_SPANK_ENVIRONMENT;
	response_msg.data     = spank_resp_msg;
	slurm_send_node_msg(msg->conn_fd, &response_msg);
	slurm_free_spank_env_responce_msg(spank_resp_msg);
}

static void _clear_rpc_stats(void)
{
	int i;

	slurm_mutex_lock(&rpc_mutex);
	for (i = 0; i < rpc_type_size; i++) {
		rpc_type_cnt[i] = 0;
		rpc_type_id[i] = 0;
		rpc_type_time[i] = 0;
	}
	for (i = 0; i < rpc_user_size; i++) {
		rpc_user_cnt[i] = 0;
		rpc_user_id[i] = 0;
		rpc_user_time[i] = 0;
	}
	slurm_mutex_unlock(&rpc_mutex);
}

static void _pack_rpc_stats(int resp, char **buffer_ptr, int *buffer_size,
			    uint16_t protocol_version)
{
	uint32_t i;
	Buf buffer;

	if (protocol_version < SLURM_14_11_PROTOCOL_VERSION)
		return;

	slurm_mutex_lock(&rpc_mutex);
	buffer = create_buf(*buffer_ptr, *buffer_size);
	set_buf_offset(buffer, *buffer_size);
	for (i = 0; i < rpc_type_size; i++) {
		if (rpc_type_id[i] == 0)
			break;
	}
	pack32(i, buffer);
	pack16_array(rpc_type_id,   i, buffer);
	pack32_array(rpc_type_cnt,  i, buffer);
	pack64_array(rpc_type_time, i, buffer);

	for (i = 1; i < rpc_user_size; i++) {
		if (rpc_user_id[i] == 0)
			break;
	}
	pack32(i, buffer);
	pack32_array(rpc_user_id,   i, buffer);
	pack32_array(rpc_user_cnt,  i, buffer);
	pack64_array(rpc_user_time, i, buffer);
	slurm_mutex_unlock(&rpc_mutex);

	*buffer_size = get_buf_offset(buffer);
	buffer_ptr[0] = xfer_buf_data(buffer);
}

/* _slurm_rpc_dump_stats - process RPC for statistics information */
inline static void _slurm_rpc_dump_stats(slurm_msg_t * msg)
{
	char *dump;
	int dump_size;
	stats_info_request_msg_t *request_msg;
	slurm_msg_t response_msg;
	uid_t uid = g_slurm_auth_get_uid(msg->auth_cred, NULL);

	request_msg = (stats_info_request_msg_t *)msg->data;

	if ((request_msg->command_id == STAT_COMMAND_RESET) &&
	    !validate_slurm_user(uid)) {
		error("Security violation: REQUEST_STATS_INFO reset "
		      "from uid=%d", uid);
		slurm_send_rc_msg(msg, ESLURM_ACCESS_DENIED);
		return;
	}

	debug2("Processing RPC: REQUEST_STATS_INFO (command: %u)",
	       request_msg->command_id);

	slurm_msg_t_init(&response_msg);
	response_msg.protocol_version = msg->protocol_version;
	response_msg.address = msg->address;
	response_msg.msg_type = RESPONSE_STATS_INFO;

	if (request_msg->command_id == STAT_COMMAND_RESET) {
		reset_stats(1);
		_clear_rpc_stats();
		pack_all_stat(0, &dump, &dump_size, msg->protocol_version);
		_pack_rpc_stats(0, &dump, &dump_size, msg->protocol_version);
		response_msg.data = dump;
		response_msg.data_size = dump_size;
	} else {
		pack_all_stat(1, &dump, &dump_size, msg->protocol_version);
		_pack_rpc_stats(1, &dump, &dump_size, msg->protocol_version);
		response_msg.data = dump;
		response_msg.data_size = dump_size;
	}

	/* send message */
	slurm_send_node_msg(msg->conn_fd, &response_msg);
	xfree(dump);
}

/* _slurm_rpc_dump_licenses()
 *
 * Pack the io buffer and send it back to the library.
 */
inline static void
_slurm_rpc_dump_licenses(slurm_msg_t * msg)
{
	DEF_TIMERS;
	char *dump;
	int dump_size;
	slurm_msg_t response_msg;
	license_info_request_msg_t  *lic_req_msg;
	uid_t uid = g_slurm_auth_get_uid(msg->auth_cred, NULL);

	START_TIMER;
	debug2("%s: Processing RPC: REQUEST_LICENSE_INFO uid=%d",
	       __func__, uid);
	lic_req_msg = (license_info_request_msg_t *)msg->data;

	if ((lic_req_msg->last_update - 1) >= last_license_update) {
		/* Dont send unnecessary data
		 */
		debug2("%s: no change SLURM_NO_CHANGE_IN_DATA", __func__);
		slurm_send_rc_msg(msg, SLURM_NO_CHANGE_IN_DATA);

		return;
	}

	get_all_license_info(&dump, &dump_size, uid, msg->protocol_version);

	END_TIMER2("_slurm_rpc_dump_licenses");
	debug2("%s: size=%d %s", __func__, dump_size, TIME_STR);

	/* init response_msg structure
	 */
	slurm_msg_t_init(&response_msg);

	response_msg.flags = msg->flags;
	response_msg.protocol_version = msg->protocol_version;
	response_msg.address = msg->address;
	response_msg.msg_type = RESPONSE_LICENSE_INFO;
	response_msg.data = dump;
	response_msg.data_size = dump_size;

	/* send message
	 */
	slurm_send_node_msg(msg->conn_fd, &response_msg);
	xfree(dump);
	/* Ciao!
	 */
}<|MERGE_RESOLUTION|>--- conflicted
+++ resolved
@@ -199,13 +199,9 @@
  */
 void slurmctld_req(slurm_msg_t *msg, connection_arg_t *arg)
 {
-<<<<<<< HEAD
 	DEF_TIMERS;
 	int i, rpc_type_index = -1, rpc_user_index = -1;
 	uint32_t rpc_uid;
-=======
-	char inetbuf[64];
->>>>>>> 7f135dd0
 
 	/* Just to validate the cred */
 	rpc_uid = (uint32_t) g_slurm_auth_get_uid(msg->auth_cred, NULL);
@@ -215,7 +211,6 @@
 		return;
 	}
 
-<<<<<<< HEAD
 	START_TIMER;
 	slurm_mutex_lock(&rpc_mutex);
 	if (rpc_type_size == 0) {
@@ -247,11 +242,12 @@
 		break;
 	}
 	slurm_mutex_unlock(&rpc_mutex);
-=======
+
 	/* Debug the protocol layer.
 	 */
 	if (slurmctld_conf.debug_flags & DEBUG_FLAG_PROTOCOL) {
 		char *p;
+		char inetbuf[64];
 
 		p = rpc_num2string(msg->msg_type);
 		_slurm_print_slurm_addr(&arg->cli_addr,
@@ -259,7 +255,6 @@
 					sizeof(inetbuf));
 		info("%s: received opcode %s from %s", __func__, p, inetbuf);
 	}
->>>>>>> 7f135dd0
 
 	switch (msg->msg_type) {
 	case REQUEST_RESOURCE_ALLOCATION:
