--- conflicted
+++ resolved
@@ -154,12 +154,9 @@
 	char      *partition;	/* Associated partition (for limits) */
 	uint64_t   persist_add;	/* Persistent buffer space job adds, bytes */
 	char      *qos;	 	/* Associated QOS (for limits) */
-<<<<<<< HEAD
+	int        retry_cnt;	/* Count of attempted retries */
 	uint64_t   req_size;	/* Bytes requested by job (excludes
 				 * persistent buffers) */
-=======
-	int        retry_cnt;	/* Count of attempted retries */
->>>>>>> 85983130
 	int        state;	/* job state with respect to burst buffers,
 				 * See BB_STATE_* in slurm.h.in */
 	uint32_t   swap_size;	/* swap space required per node in GB */
