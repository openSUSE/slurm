--- conflicted
+++ resolved
@@ -1295,12 +1295,8 @@
 		/* Identify usable nodes for this job */
 		bit_and(avail_bitmap, part_ptr->node_bitmap);
 		bit_and(avail_bitmap, up_node_bitmap);
-<<<<<<< HEAD
-		bit_and(avail_bitmap, non_cg_bitmap);
 		filter_by_node_owner(job_ptr, avail_bitmap);
 		filter_by_node_mcs(job_ptr, mcs_select, avail_bitmap);
-=======
->>>>>>> 1a4b5983
 		for (j=0; ; ) {
 			if ((node_space[j].end_time > start_res) &&
 			     node_space[j].next && (later_start == 0))
