--- conflicted
+++ resolved
@@ -886,16 +886,14 @@
 				job_ptr->start_time = 0;
 				break;
 			} else {
-<<<<<<< HEAD
 				/* Started this job, move to next one */
 				reject_array_job_id = 0;
-=======
-				/* Started this job. Update the database if job
-				 * time limit changed and move to next job */
+
+				/* Update the database if job time limit
+				 * changed and move to next job */
 				if (orig_time_limit != job_ptr->time_limit)
 					jobacct_storage_g_job_start(acct_db_conn,
 								    job_ptr);
->>>>>>> 4cb6137c
 				continue;
 			}
 		} else
