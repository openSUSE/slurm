/*****************************************************************************\
 *  opt.c - options processing for srun
 *****************************************************************************
 *  Copyright (C) 2002-2007 The Regents of the University of California.
 *  Copyright (C) 2008-2010 Lawrence Livermore National Security.
 *  Portions Copyright (C) 2010-2015 SchedMD LLC <https://www.schedmd.com>
 *  Produced at Lawrence Livermore National Laboratory (cf, DISCLAIMER).
 *  Written by Mark Grondona <grondona1@llnl.gov>, et. al.
 *  CODE-OCEC-09-009. All rights reserved.
 *
 *  This file is part of SLURM, a resource management program.
 *  For details, see <https://slurm.schedmd.com/>.
 *  Please also read the included file: DISCLAIMER.
 *
 *  SLURM is free software; you can redistribute it and/or modify it under
 *  the terms of the GNU General Public License as published by the Free
 *  Software Foundation; either version 2 of the License, or (at your option)
 *  any later version.
 *
 *  In addition, as a special exception, the copyright holders give permission
 *  to link the code of portions of this program with the OpenSSL library under
 *  certain conditions as described in each individual source file, and
 *  distribute linked combinations including the two. You must obey the GNU
 *  General Public License in all respects for all of the code used other than
 *  OpenSSL. If you modify file(s) with this exception, you may extend this
 *  exception to your version of the file(s), but you are not obligated to do
 *  so. If you do not wish to do so, delete this exception statement from your
 *  version.  If you delete this exception statement from all source files in
 *  the program, then also delete it here.
 *
 *  SLURM is distributed in the hope that it will be useful, but WITHOUT ANY
 *  WARRANTY; without even the implied warranty of MERCHANTABILITY or FITNESS
 *  FOR A PARTICULAR PURPOSE.  See the GNU General Public License for more
 *  details.
 *
 *  You should have received a copy of the GNU General Public License along
 *  with SLURM; if not, write to the Free Software Foundation, Inc.,
 *  51 Franklin Street, Fifth Floor, Boston, MA 02110-1301  USA.
\*****************************************************************************/

#include "config.h"

#define _GNU_SOURCE

#include <ctype.h>		/* isdigit() */
#include <fcntl.h>
#include <getopt.h>
#include <limits.h>
#include <stdarg.h>		/* va_start   */
#include <stdio.h>
#include <stdlib.h>		/* getenv     */
#include <string.h>		/* strcpy     */
#include <sys/param.h>		/* MAXPATHLEN */
#include <sys/stat.h>
#include <sys/types.h>
#include <sys/utsname.h>
#include <unistd.h>

#include "slurm/slurm.h"
#include "src/common/cpu_frequency.h"
#include "src/common/list.h"
#include "src/common/log.h"
#include "src/common/optz.h"
#include "src/common/parse_time.h"
#include "src/common/plugstack.h"
#include "src/common/proc_args.h"
#include "src/common/slurm_mpi.h"
#include "src/common/slurm_protocol_api.h"
#include "src/common/slurm_protocol_interface.h"
#include "src/common/slurm_rlimits_info.h"
#include "src/common/slurm_resource_info.h"
#include "src/common/slurm_acct_gather_profile.h"
#include "src/common/uid.h"
#include "src/common/x11_util.h"
#include "src/common/xmalloc.h"
#include "src/common/xstring.h"
#include "src/common/util-net.h"

#include "src/api/pmi_server.h"

#include "debugger.h"
#include "launch.h"
#include "multi_prog.h"
#include "opt.h"

/* generic OPT_ definitions -- mainly for use with env vars  */
#define OPT_NONE        0x00
#define OPT_INT         0x01
#define OPT_STRING      0x02
#define OPT_IMMEDIATE   0x03
#define OPT_DISTRIB     0x04
#define OPT_NODES       0x05
#define OPT_OVERCOMMIT  0x06
#define OPT_COMPRESS	0x07
#define OPT_CONN_TYPE	0x08
#define OPT_RESV_PORTS	0x09
#define OPT_NO_ROTATE	0x0a
#define OPT_GEOMETRY	0x0b
#define OPT_MPI         0x0c
#define OPT_CPU_BIND    0x0d
#define OPT_MEM_BIND    0x0e
#define OPT_MULTI       0x0f
#define OPT_NSOCKETS    0x10
#define OPT_NCORES      0x11
#define OPT_NTHREADS    0x12
#define OPT_EXCLUSIVE   0x13
#define OPT_OPEN_MODE   0x14
#define OPT_ACCTG_FREQ  0x15
#define OPT_WCKEY       0x16
#define OPT_SIGNAL      0x17
#define OPT_TIME_VAL    0x18
#define OPT_CPU_FREQ    0x19
#define OPT_CORE_SPEC   0x1a
#define OPT_GRES_FLAGS	0x1b
#define OPT_POWER       0x1c
#define OPT_THREAD_SPEC 0x1d
#define OPT_BCAST       0x1e
#define OPT_PROFILE     0x20
#define OPT_EXPORT	0x21
#define OPT_HINT	0x22
#define OPT_SPREAD_JOB  0x23
#define OPT_DELAY_BOOT  0x24
#define OPT_INT64	0x25
#define OPT_USE_MIN_NODES 0x26

/* generic getopt_long flags, integers and *not* valid characters */
#define LONG_OPT_HELP        0x100
#define LONG_OPT_USAGE       0x101
#define LONG_OPT_BCAST       0x103
#define LONG_OPT_TIMEO       0x104
#define LONG_OPT_JOBID       0x105
#define LONG_OPT_TMP         0x106
#define LONG_OPT_MEM         0x107
#define LONG_OPT_MINCPUS     0x108
#define LONG_OPT_CONT        0x109
#define LONG_OPT_UID         0x10a
#define LONG_OPT_GID         0x10b
#define LONG_OPT_MPI         0x10c
#define LONG_OPT_RESV_PORTS  0x10d
#define LONG_OPT_COMPRESS    0x10e
#define LONG_OPT_POWER       0x10f
#define LONG_OPT_DEBUG_TS    0x110
#define LONG_OPT_CONNTYPE    0x111
#define LONG_OPT_THREAD_SPEC 0x112
#define LONG_OPT_TEST_ONLY   0x113
#define LONG_OPT_NETWORK     0x114
#define LONG_OPT_EXCLUSIVE   0x115
#define LONG_OPT_PROPAGATE   0x116
#define LONG_OPT_PROLOG      0x117
#define LONG_OPT_EPILOG      0x118
#define LONG_OPT_BEGIN       0x119
#define LONG_OPT_MAIL_TYPE   0x11a
#define LONG_OPT_MAIL_USER   0x11b
#define LONG_OPT_TASK_PROLOG 0x11c
#define LONG_OPT_TASK_EPILOG 0x11d
#define LONG_OPT_NICE        0x11e
#define LONG_OPT_CPU_BIND    0x11f
#define LONG_OPT_MEM_BIND    0x120
#define LONG_OPT_MULTI       0x122
#define LONG_OPT_COMMENT     0x124
#define LONG_OPT_BURST_BUFFER_SPEC  0x128
#define LONG_OPT_BURST_BUFFER_FILE  0x129
#define LONG_OPT_SOCKETSPERNODE  0x130
#define LONG_OPT_CORESPERSOCKET	 0x131
#define LONG_OPT_THREADSPERCORE  0x132
#define LONG_OPT_MINSOCKETS	 0x133
#define LONG_OPT_MINCORES	 0x134
#define LONG_OPT_MINTHREADS	 0x135
#define LONG_OPT_NTASKSPERNODE	 0x136
#define LONG_OPT_NTASKSPERSOCKET 0x137
#define LONG_OPT_NTASKSPERCORE	 0x138
#define LONG_OPT_MEM_PER_CPU     0x13a
#define LONG_OPT_HINT	         0x13b
#define LONG_OPT_BLRTS_IMAGE     0x140
#define LONG_OPT_LINUX_IMAGE     0x141
#define LONG_OPT_MLOADER_IMAGE   0x142
#define LONG_OPT_RAMDISK_IMAGE   0x143
#define LONG_OPT_REBOOT          0x144
#define LONG_OPT_GET_USER_ENV    0x145
#define LONG_OPT_PTY             0x146
#define LONG_OPT_CHECKPOINT      0x147
#define LONG_OPT_CHECKPOINT_DIR  0x148
#define LONG_OPT_OPEN_MODE       0x149
#define LONG_OPT_ACCTG_FREQ      0x14a
#define LONG_OPT_WCKEY           0x14b
#define LONG_OPT_RESERVATION     0x14c
#define LONG_OPT_RESTART_DIR     0x14d
#define LONG_OPT_SIGNAL          0x14e
#define LONG_OPT_DEBUG_SLURMD    0x14f
#define LONG_OPT_TIME_MIN        0x150
#define LONG_OPT_GRES            0x151
#define LONG_OPT_GRES_FLAGS      0x152
#define LONG_OPT_REQ_SWITCH      0x153
#define LONG_OPT_LAUNCHER_OPTS   0x154
#define LONG_OPT_CPU_FREQ        0x155
#define LONG_OPT_LAUNCH_CMD      0x156
#define LONG_OPT_PROFILE         0x157
#define LONG_OPT_EXPORT          0x158
#define LONG_OPT_SPREAD_JOB      0x159
#define LONG_OPT_PACK_GROUP      0x15b
#define LONG_OPT_PRIORITY        0x160
#define LONG_OPT_ACCEL_BIND      0x161
#define LONG_OPT_USE_MIN_NODES   0x162
#define LONG_OPT_MCS_LABEL       0x165
#define LONG_OPT_DEADLINE        0x166
#define LONG_OPT_DELAY_BOOT      0x167
#define LONG_OPT_CLUSTER_CONSTRAINT 0x168
#define LONG_OPT_QUIT_ON_INTR    0x169
#define LONG_OPT_X11             0x170

extern char **environ;

/*---- global variables, defined in opt.h ----*/
resource_allocation_response_msg_t *global_resp = NULL;
int	error_exit = 1;
int	immediate_exit = 1;
char *	mpi_type = NULL;
slurm_opt_t opt;
srun_opt_t sropt;
List 	opt_list = NULL;
int	pass_number = 0;
time_t	srun_begin_time = 0;
int	_verbose = 0;

/*---- forward declarations of static variables and functions  ----*/
typedef struct env_vars env_vars_t;
struct option long_options[] = {
	{"account",          required_argument, 0, 'A'},
	{"extra-node-info",  required_argument, 0, 'B'},
	{"cpus-per-task",    required_argument, 0, 'c'},
	{"constraint",       required_argument, 0, 'C'},
	{"cluster-constraint",required_argument,0, LONG_OPT_CLUSTER_CONSTRAINT},
	{"dependency",       required_argument, 0, 'd'},
	{"chdir",            required_argument, 0, 'D'},
	{"error",            required_argument, 0, 'e'},
	{"preserve-env",     no_argument,       0, 'E'},
	{"preserve-slurm-env", no_argument,     0, 'E'},
	{"geometry",         required_argument, 0, 'g'},
	{"hold",             no_argument,       0, 'H'},
	{"input",            required_argument, 0, 'i'},
	{"immediate",        optional_argument, 0, 'I'},
	{"join",             no_argument,       0, 'j'},
	{"job-name",         required_argument, 0, 'J'},
	{"no-kill",          no_argument,       0, 'k'},
	{"kill-on-bad-exit", optional_argument, 0, 'K'},
	{"label",            no_argument,       0, 'l'},
	{"licenses",         required_argument, 0, 'L'},
	{"cluster",          required_argument, 0, 'M'},
	{"clusters",         required_argument, 0, 'M'},
	{"distribution",     required_argument, 0, 'm'},
	{"ntasks",           required_argument, 0, 'n'},
	{"nodes",            required_argument, 0, 'N'},
	{"output",           required_argument, 0, 'o'},
	{"overcommit",       no_argument,       0, 'O'},
	{"oversubscribe",    no_argument,       0, 's'},
	{"partition",        required_argument, 0, 'p'},
	{"qos",		     required_argument, 0, 'q'},
	{"quiet",            no_argument,       0, 'Q'},
	{"relative",         required_argument, 0, 'r'},
	{"no-rotate",        no_argument,       0, 'R'},
	{"share",            no_argument,       0, 's'},
	{"core-spec",        required_argument, 0, 'S'},
	{"time",             required_argument, 0, 't'},
	{"threads",          required_argument, 0, 'T'},
	{"unbuffered",       no_argument,       0, 'u'},
	{"verbose",          no_argument,       0, 'v'},
	{"version",          no_argument,       0, 'V'},
	{"nodelist",         required_argument, 0, 'w'},
	{"wait",             required_argument, 0, 'W'},
	{"exclude",          required_argument, 0, 'x'},
	{"disable-status",   no_argument,       0, 'X'},
	{"no-allocate",      no_argument,       0, 'Z'},
	{"accel-bind",       required_argument, 0, LONG_OPT_ACCEL_BIND},
	{"acctg-freq",       required_argument, 0, LONG_OPT_ACCTG_FREQ},
	{"bb",               required_argument, 0, LONG_OPT_BURST_BUFFER_SPEC},
	{"bbf",              required_argument, 0, LONG_OPT_BURST_BUFFER_FILE},
	{"bcast",            optional_argument, 0, LONG_OPT_BCAST},
	{"begin",            required_argument, 0, LONG_OPT_BEGIN},
	{"blrts-image",      required_argument, 0, LONG_OPT_BLRTS_IMAGE},
	{"checkpoint",       required_argument, 0, LONG_OPT_CHECKPOINT},
	{"checkpoint-dir",   required_argument, 0, LONG_OPT_CHECKPOINT_DIR},
	{"cnload-image",     required_argument, 0, LONG_OPT_LINUX_IMAGE},
	{"compress",         optional_argument, 0, LONG_OPT_COMPRESS},
	{"comment",          required_argument, 0, LONG_OPT_COMMENT},
	{"conn-type",        required_argument, 0, LONG_OPT_CONNTYPE},
	{"contiguous",       no_argument,       0, LONG_OPT_CONT},
	{"cores-per-socket", required_argument, 0, LONG_OPT_CORESPERSOCKET},
	{"cpu-bind",         required_argument, 0, LONG_OPT_CPU_BIND},
	{"cpu_bind",         required_argument, 0, LONG_OPT_CPU_BIND},
	{"cpu-freq",         required_argument, 0, LONG_OPT_CPU_FREQ},
	{"deadline",         required_argument, 0, LONG_OPT_DEADLINE},
	{"debugger-test",    no_argument,       0, LONG_OPT_DEBUG_TS},
	{"delay-boot",       required_argument, 0, LONG_OPT_DELAY_BOOT},
	{"epilog",           required_argument, 0, LONG_OPT_EPILOG},
	{"exclusive",        optional_argument, 0, LONG_OPT_EXCLUSIVE},
	{"export",           required_argument, 0, LONG_OPT_EXPORT},
	{"get-user-env",     optional_argument, 0, LONG_OPT_GET_USER_ENV},
	{"gid",              required_argument, 0, LONG_OPT_GID},
	{"gres",             required_argument, 0, LONG_OPT_GRES},
	{"gres-flags",       required_argument, 0, LONG_OPT_GRES_FLAGS},
	{"help",             no_argument,       0, LONG_OPT_HELP},
	{"hint",             required_argument, 0, LONG_OPT_HINT},
	{"ioload-image",     required_argument, 0, LONG_OPT_RAMDISK_IMAGE},
	{"jobid",            required_argument, 0, LONG_OPT_JOBID},
	{"linux-image",      required_argument, 0, LONG_OPT_LINUX_IMAGE},
	{"launch-cmd",       no_argument,       0, LONG_OPT_LAUNCH_CMD},
	{"launcher-opts",    required_argument, 0, LONG_OPT_LAUNCHER_OPTS},
	{"mail-type",        required_argument, 0, LONG_OPT_MAIL_TYPE},
	{"mail-user",        required_argument, 0, LONG_OPT_MAIL_USER},
	{"mcs-label",        required_argument, 0, LONG_OPT_MCS_LABEL},
	{"mem",              required_argument, 0, LONG_OPT_MEM},
	{"mem-per-cpu",      required_argument, 0, LONG_OPT_MEM_PER_CPU},
	{"mem-bind",         required_argument, 0, LONG_OPT_MEM_BIND},
	{"mem_bind",         required_argument, 0, LONG_OPT_MEM_BIND},
	{"mincores",         required_argument, 0, LONG_OPT_MINCORES},
	{"mincpus",          required_argument, 0, LONG_OPT_MINCPUS},
	{"minsockets",       required_argument, 0, LONG_OPT_MINSOCKETS},
	{"minthreads",       required_argument, 0, LONG_OPT_MINTHREADS},
	{"mloader-image",    required_argument, 0, LONG_OPT_MLOADER_IMAGE},
	{"mpi",              required_argument, 0, LONG_OPT_MPI},
	{"msg-timeout",      required_argument, 0, LONG_OPT_TIMEO},
	{"multi-prog",       no_argument,       0, LONG_OPT_MULTI},
	{"network",          required_argument, 0, LONG_OPT_NETWORK},
	{"nice",             optional_argument, 0, LONG_OPT_NICE},
	{"ntasks-per-core",  required_argument, 0, LONG_OPT_NTASKSPERCORE},
	{"ntasks-per-node",  required_argument, 0, LONG_OPT_NTASKSPERNODE},
	{"ntasks-per-socket",required_argument, 0, LONG_OPT_NTASKSPERSOCKET},
	{"open-mode",        required_argument, 0, LONG_OPT_OPEN_MODE},
	{"pack-group",       required_argument, 0, LONG_OPT_PACK_GROUP},
	{"power",            required_argument, 0, LONG_OPT_POWER},
	{"priority",         required_argument, 0, LONG_OPT_PRIORITY},
	{"profile",          required_argument, 0, LONG_OPT_PROFILE},
	{"prolog",           required_argument, 0, LONG_OPT_PROLOG},
	{"propagate",        optional_argument, 0, LONG_OPT_PROPAGATE},
	{"pty",              no_argument,       0, LONG_OPT_PTY},
	{"quit-on-interrupt",no_argument,       0, LONG_OPT_QUIT_ON_INTR},
	{"ramdisk-image",    required_argument, 0, LONG_OPT_RAMDISK_IMAGE},
	{"reboot",           no_argument,       0, LONG_OPT_REBOOT},
	{"reservation",      required_argument, 0, LONG_OPT_RESERVATION},
	{"restart-dir",      required_argument, 0, LONG_OPT_RESTART_DIR},
	{"resv-ports",       optional_argument, 0, LONG_OPT_RESV_PORTS},
	{"runjob-opts",      required_argument, 0, LONG_OPT_LAUNCHER_OPTS},
	{"signal",	     required_argument, 0, LONG_OPT_SIGNAL},
	{"slurmd-debug",     required_argument, 0, LONG_OPT_DEBUG_SLURMD},
	{"sockets-per-node", required_argument, 0, LONG_OPT_SOCKETSPERNODE},
	{"spread-job",       no_argument,       0, LONG_OPT_SPREAD_JOB},
	{"switches",         required_argument, 0, LONG_OPT_REQ_SWITCH},
	{"task-epilog",      required_argument, 0, LONG_OPT_TASK_EPILOG},
	{"task-prolog",      required_argument, 0, LONG_OPT_TASK_PROLOG},
	{"tasks-per-node",   required_argument, 0, LONG_OPT_NTASKSPERNODE},
	{"test-only",        no_argument,       0, LONG_OPT_TEST_ONLY},
	{"thread-spec",      required_argument, 0, LONG_OPT_THREAD_SPEC},
	{"time-min",         required_argument, 0, LONG_OPT_TIME_MIN},
	{"threads-per-core", required_argument, 0, LONG_OPT_THREADSPERCORE},
	{"tmp",              required_argument, 0, LONG_OPT_TMP},
	{"uid",              required_argument, 0, LONG_OPT_UID},
	{"use-min-nodes",    no_argument,       0, LONG_OPT_USE_MIN_NODES},
	{"usage",            no_argument,       0, LONG_OPT_USAGE},
	{"wckey",            required_argument, 0, LONG_OPT_WCKEY},
#ifdef WITH_SLURM_X11
	{"x11",              optional_argument, 0, LONG_OPT_X11},
#endif
	{NULL,               0,                 0, 0}
	};
char *opt_string = "+A:B:c:C:d:D:e:Eg:hHi:I::jJ:kK::lL:m:M:n:N:"
		   "o:Op:P:qQr:RsS:t:T:uU:vVw:W:x:XZ";


static slurm_opt_t *_get_first_opt(int pack_offset);
static slurm_opt_t *_get_next_opt(int pack_offset, slurm_opt_t *opt_last);

static int  _get_task_count(void);

/* Get a decimal integer from arg */
static int  _get_int(const char *arg, const char *what, bool positive);

static bitstr_t *_get_pack_group(const int argc, char **argv,
				 int default_pack_offset, bool *opt_found);

static void  _help(void);

/* fill in default options  */
static void _opt_default(void);

/* set options based upon env vars  */
static void _opt_env(int pack_offset);

static void _opt_args(int argc, char **argv, int pack_offset);

/* list known options and their settings  */
static void  _opt_list(void);

/* verify options sanity  */
static bool _opt_verify(void);

static void  _process_env_var(env_vars_t *e, const char *val);
static char *_read_file(char *fname);
static void  _set_options(const int argc, char **argv);
static bool  _under_parallel_debugger(void);
static void  _usage(void);
static bool  _valid_node_list(char **node_list_pptr);

/*---[ end forward declarations of static functions ]---------------------*/

/*
 * Find first option structure for a given pack job offset
 * pack_offset IN - Offset into pack job or -1 if regular job
 * RET - Pointer to option structure or NULL if none found
 */
static slurm_opt_t *_get_first_opt(int pack_offset)
{
	ListIterator opt_iter;
	slurm_opt_t *opt_local;

	if (!opt_list) {
		if (!sropt.pack_grp_bits && (pack_offset == -1))
			return &opt;
		if (sropt.pack_grp_bits &&
		    (pack_offset >= 0) &&
		    (pack_offset < bit_size(sropt.pack_grp_bits)) &&
		    bit_test(sropt.pack_grp_bits, pack_offset))
			return &opt;
		return NULL;
	}

	opt_iter = list_iterator_create(opt_list);
	while ((opt_local = list_next(opt_iter))) {
		srun_opt_t *srun_opt = opt_local->srun_opt;
		xassert(srun_opt);
		if (srun_opt->pack_grp_bits && (pack_offset >= 0)
		    && (pack_offset < bit_size(srun_opt->pack_grp_bits))
		    && bit_test(srun_opt->pack_grp_bits, pack_offset))
			break;
	}
	list_iterator_destroy(opt_iter);

	return opt_local;
}

/*
 * Find next option structure for a given pack job offset
 * pack_offset IN - Offset into pack job or -1 if regular job
 * opt_last IN - past option structure found for this pack offset
 * RET - Pointer to option structure or NULL if none found
 */
static slurm_opt_t *_get_next_opt(int pack_offset, slurm_opt_t *opt_last)
{
	ListIterator opt_iter;
	slurm_opt_t *opt_local;
	bool found_last = false;

	if (!opt_list)
		return NULL;

	opt_iter = list_iterator_create(opt_list);
	while ((opt_local = list_next(opt_iter))) {
		srun_opt_t *srun_opt = opt_local->srun_opt;
		xassert(srun_opt);
		if (!found_last) {
			if (opt_last == opt_local)
				found_last = true;
			continue;
		}

		if (srun_opt->pack_grp_bits && (pack_offset >= 0)
		    && (pack_offset < bit_size(srun_opt->pack_grp_bits))
		    && bit_test(srun_opt->pack_grp_bits, pack_offset))
			break;
	}
	list_iterator_destroy(opt_iter);

	return opt_local;
}

/*
 * Find option structure for a given pack job offset
 * pack_offset IN - Offset into pack job, -1 if regular job, -2 to reset
 * RET - Pointer to next matching option structure or NULL if none found
 */
extern slurm_opt_t *get_next_opt(int pack_offset)
{
	static int offset_last = -2;
	static slurm_opt_t *opt_last = NULL;

	if (pack_offset == -2) {
		offset_last = -2;
		opt_last = NULL;
		return NULL;
	}

	if (offset_last != pack_offset) {
		offset_last = pack_offset;
		opt_last = _get_first_opt(pack_offset);
	} else {
		opt_last = _get_next_opt(pack_offset, opt_last);
	}
	return opt_last;
}

/*
 * Return maximum pack_group value for any step launch option request
 */
extern int get_max_pack_group(void)
{
	ListIterator opt_iter;
	slurm_opt_t *opt_local;
	int max_pack_offset = 0, pack_offset = 0;

	if (opt_list) {
		opt_iter = list_iterator_create(opt_list);
		while ((opt_local = list_next(opt_iter))) {
			srun_opt_t *srun_opt = opt_local->srun_opt;
			xassert(srun_opt);
			if (srun_opt->pack_grp_bits)
				pack_offset = bit_fls(srun_opt->pack_grp_bits);
			if (pack_offset >= max_pack_offset)
				max_pack_offset = pack_offset;
		}
		list_iterator_destroy(opt_iter);
	} else {
		if (sropt.pack_grp_bits)
			max_pack_offset = bit_fls(sropt.pack_grp_bits);
	}

	return max_pack_offset;
}

static slurm_opt_t *_opt_copy(void)
{
	slurm_opt_t *opt_dup;

	opt_dup = xmalloc(sizeof(slurm_opt_t));
	memcpy(opt_dup, &opt, sizeof(slurm_opt_t));
	opt_dup->srun_opt = xmalloc(sizeof(srun_opt_t));
	memcpy(opt_dup->srun_opt, &sropt, sizeof(srun_opt_t));
	opt_dup->srun_opt->cmd_name = xstrdup(sropt.cmd_name);

	return opt_dup;
}

/*
 * process options:
 * 1. set defaults
 * 2. update options with env vars
 * 3. update options with commandline args
 * 4. perform some verification that options are reasonable
 *
 * argc IN - Count of elements in argv
 * argv IN - Array of elements to parse
 * argc_off OUT - Offset of first non-parsable element
 */
extern int initialize_and_process_args(int argc, char **argv, int *argc_off)
{
	static int default_pack_offset = 0;
	static bool pending_append = false;
	bitstr_t *pack_grp_bits;
	int i, i_first, i_last;
	bool opt_found = false;

	pack_grp_bits = _get_pack_group(argc, argv, default_pack_offset++,
					&opt_found);
	i_first = bit_ffs(pack_grp_bits);
	i_last  = bit_fls(pack_grp_bits);
	for (i = i_first; i <= i_last; i++) {
		if (!bit_test(pack_grp_bits, i))
			continue;
		pass_number++;
		if (pending_append) {
			if (!opt_list)
				opt_list = list_create(NULL);
			list_append(opt_list, _opt_copy());
			pending_append = false;
		}

		/* initialize option defaults */
		_opt_default();
		if (opt_found || (i > 0)) {
			xstrfmtcat(sropt.pack_group, "%d", i);
			sropt.pack_grp_bits = bit_alloc(MAX_PACK_COUNT);
			bit_set(sropt.pack_grp_bits, i);
		}

		/* initialize options with env vars */
		_opt_env(i);

		/* initialize options with argv */
		_set_options(argc, argv);
		_opt_args(argc, argv, i);

		if (argc_off)
			*argc_off = optind;

		if (!_opt_verify())
			exit(error_exit);

		if (_verbose)
			_opt_list();

		if (sropt.launch_cmd) {
			char *launch_type = slurm_get_launch_type();
			if (!xstrcmp(launch_type, "launch/slurm")) {
				error("--launch-cmd option is invalid with %s",
				      launch_type);
				xfree(launch_type);
				exit(1);
			}
			xfree(launch_type);
			/* Massage ntasks value earlier than normal */
			if (!opt.ntasks_set)
				opt.ntasks = _get_task_count();
			launch_g_create_job_step(NULL, 0, NULL, NULL, &opt);
			exit(0);
		}
		if (spank_init_post_opt() < 0) {
			error("Plugin stack post-option processing failed.");
			exit(error_exit);
		}
		pending_append = true;
	}
	bit_free(pack_grp_bits);

	if (opt_list && pending_append) {		/* Last record */
		/*
		 * Copy the last option record:
		 * Copy strings if the original values will be preserved and
		 *   reused for additional heterogeneous job/steps
		 * Otherwise clear/NULL the pointer so it does not get re-used
		 *   and freed, which will render the copied pointer bad
		 */
		slurm_opt_t *opt_dup;
		opt_dup = xmalloc(sizeof(slurm_opt_t));
		memcpy(opt_dup, &opt, sizeof(slurm_opt_t));
		opt_dup->burst_buffer = xstrdup(opt.burst_buffer);
		opt_dup->srun_opt = xmalloc(sizeof(srun_opt_t));
		memcpy(opt_dup->srun_opt, &sropt, sizeof(srun_opt_t));
		sropt.alloc_nodelist = NULL;	/* Moved by memcpy */
		opt_dup->srun_opt->argv = xmalloc(sizeof(char *) * sropt.argc);
		for (i = 0; i < sropt.argc; i++)
			opt_dup->srun_opt->argv[i] = xstrdup(sropt.argv[i]);
<<<<<<< HEAD
		memcpy(opt_dup->srun_opt, &sropt, sizeof(srun_opt_t));
		opt_dup->srun_opt->bcast_file = xstrdup(sropt.bcast_file);
=======
		sropt.bcast_file = NULL;	/* Moved by memcpy */
		opt.blrtsimage = NULL;	/* Moved by memcpy */
		sropt.burst_buffer = NULL;	/* Moved by memcpy */
>>>>>>> 217138e0
		opt_dup->srun_opt->ckpt_dir = xstrdup(sropt.ckpt_dir);
		opt_dup->srun_opt->ckpt_interval_str =
			xstrdup(sropt.ckpt_interval_str);
		opt_dup->srun_opt->cmd_name = xstrdup(sropt.cmd_name);
		opt.constraints = NULL;		/* Moved by memcpy */
		sropt.cpu_bind = NULL;		/* Moved by memcpy */
		opt_dup->srun_opt->cpu_bind = xstrdup(sropt.cpu_bind);
		opt_dup->srun_opt->efname = xstrdup(sropt.efname);
		opt_dup->srun_opt->epilog = xstrdup(sropt.epilog);
		opt_dup->srun_opt->export_env = xstrdup(sropt.export_env);
		opt.gres = NULL;		/* Moved by memcpy */
		opt.hint_env = NULL;		/* Moved by memcpy */
		sropt.hostfile = NULL;		/* Moved by memcpy */
		opt_dup->srun_opt->ifname = xstrdup(sropt.ifname);
		opt_dup->srun_opt->ofname = xstrdup(sropt.ofname);
		opt_dup->srun_opt->launcher_opts = xstrdup(sropt.launcher_opts);
		sropt.launcher_opts = NULL;	/* Moved by memcpy */
		opt.licenses = NULL;		/* Moved by memcpy */
		opt.linuximage = NULL;		/* Moved by memcpy */
		opt.mail_user = NULL;		/* Moved by memcpy */
		opt.mem_bind = NULL;		/* Moved by memcpy */
		opt.mloaderimage = NULL;	/* Moved by memcpy */
		opt.network = NULL;		/* Moved by memcpy */
		opt.nodelist = NULL;		/* Moved by memcpy */
		sropt.pack_group = NULL;	/* Moved by memcpy */
		sropt.pack_grp_bits = NULL;	/* Moved by memcpy */
		opt.partition = NULL;		/* Moved by memcpy */
		opt_dup->srun_opt->prolog = xstrdup(sropt.prolog);
		opt_dup->srun_opt->propagate = xstrdup(sropt.propagate);
		opt.ramdiskimage = NULL;	/* Moved by memcpy */
		sropt.restart_dir = NULL;	/* Moved by memcpy */
		opt.spank_job_env = NULL;	/* Moved by memcpy */
		opt_dup->srun_opt->task_epilog = xstrdup(sropt.task_epilog);
		opt_dup->srun_opt->task_prolog = xstrdup(sropt.task_prolog);

		list_append(opt_list, opt_dup);
		pending_append = false;
	}

	return 1;
}

static int _get_task_count(void)
{
	char *cpus_per_node = NULL, *end_ptr = NULL;
	int cpu_count, node_count, task_count, total_tasks = 0;

	if (opt.ntasks_per_node != NO_VAL)
		return (opt.min_nodes * opt.ntasks_per_node);
	if (opt.cpus_set)
		cpus_per_node = getenv("SLURM_JOB_CPUS_PER_NODE");
	if (cpus_per_node) {
		cpu_count = strtol(cpus_per_node, &end_ptr, 10);
		task_count = cpu_count / opt.cpus_per_task;
		while (1) {
			if ((end_ptr[0] == '(') && (end_ptr[1] == 'x')) {
				end_ptr += 2;
				node_count = strtol(end_ptr, &end_ptr, 10);
				task_count *= node_count;
				total_tasks += task_count;
				if (end_ptr[0] == ')')
					end_ptr++;
			} else if ((end_ptr[0] == ',') || (end_ptr[0] == 0))
				total_tasks += task_count;
			else {
				error("Invalid value for environment variable "
				      "SLURM_JOB_CPUS_PER_NODE (%s)",
				      cpus_per_node);
				break;
			}
			if (end_ptr[0] == ',')
				end_ptr++;
			if (end_ptr[0] == 0)
				break;
		}
		return total_tasks;
	}
	return opt.min_nodes;
}

/*
 * If the node list supplied is a file name, translate that into
 *	a list of nodes, we orphan the data pointed to
 * RET true if the node list is a valid one
 */
static bool _valid_node_list(char **node_list_pptr)
{
	int count = NO_VAL;

	/* If we are using Arbitrary and we specified the number of
	   procs to use then we need exactly this many since we are
	   saying, lay it out this way!  Same for max and min nodes.
	   Other than that just read in as many in the hostfile */
	if (opt.ntasks_set)
		count = opt.ntasks;
	else if (opt.nodes_set) {
		if (opt.max_nodes)
			count = opt.max_nodes;
		else if (opt.min_nodes)
			count = opt.min_nodes;
	}

	return verify_node_list(node_list_pptr, opt.distribution, count);
}

/*
 * print error message to stderr with opt.progname prepended
 */
#undef USE_ARGERROR
#if USE_ARGERROR
static void argerror(const char *msg, ...)
  __attribute__ ((format (printf, 1, 2)));
static void argerror(const char *msg, ...)
{
	va_list ap;
	char buf[256];

	va_start(ap, msg);
	vsnprintf(buf, sizeof(buf), msg, ap);

	fprintf(stderr, "%s: %s\n",
		opt.progname ? opt.progname : "srun", buf);
	va_end(ap);
}
#else
#  define argerror error
#endif				/* USE_ARGERROR */

/*
 * _opt_default(): used by initialize_and_process_args to set defaults
 */
static void _opt_default(void)
{
	char *launch_params;
	char buf[MAXPATHLEN + 1];
	int i;
	uid_t uid = getuid();

	if (pass_number == 1) {
		opt.salloc_opt = NULL;
		opt.sbatch_opt = NULL;
		opt.srun_opt = &sropt;
		xfree(opt.account);
		xfree(opt.acctg_freq);
		sropt.allocate		= false;
		opt.begin		= (time_t) 0;
		xfree(opt.c_constraints);
		xfree(sropt.ckpt_dir);
		sropt.ckpt_dir			= slurm_get_checkpoint_dir();
		sropt.ckpt_interval		= 0;
		xfree(sropt.ckpt_interval_str);
		xfree(opt.clusters);
		xfree(sropt.cmd_name);
		xfree(opt.comment);
		if ((getcwd(buf, MAXPATHLEN)) == NULL) {
			error("getcwd failed: %m");
			exit(error_exit);
		}
		opt.cwd			= xstrdup(buf);
		sropt.cwd_set		= false;
		opt.deadline		= 0;
		sropt.debugger_test	= false;
		opt.delay_boot		= NO_VAL;
		xfree(opt.dependency);
		sropt.disable_status	= false;
		opt.distribution	= SLURM_DIST_UNKNOWN;
		opt.egid		= (gid_t) -1;
		xfree(sropt.efname);
		xfree(sropt.epilog);
		sropt.epilog		= slurm_get_srun_epilog();
		xfree(opt.extra);
		xfree(opt.exc_nodes);
		xfree(sropt.export_env);
		opt.euid		= (uid_t) -1;
		opt.gid			= getgid();
		opt.hold		= false;
		xfree(sropt.ifname);
		opt.immediate		= 0;
		opt.jobid		= NO_VAL;
		opt.jobid_set		= false;
		xfree(opt.job_name);
		sropt.job_name_set_cmd	= false;
		sropt.job_name_set_env	= false;
		sropt.kill_bad_exit	= NO_VAL;
		sropt.labelio		= false;
		sropt.max_wait		= slurm_get_wait_time();
		xfree(opt.mcs_label);
		/* Default launch msg timeout           */
		sropt.msg_timeout		= slurm_get_msg_timeout();
		opt.nice		= NO_VAL;
		opt.no_kill		= false;
		sropt.no_alloc		= false;
		sropt.noshell		= false;
		xfree(sropt.ofname);
		sropt.open_mode		= 0;
		sropt.parallel_debug	= false;
		sropt.pty			= false;
		sropt.preserve_env	= false;
		opt.priority		= 0;
		opt.profile		= ACCT_GATHER_PROFILE_NOT_SET;
		xfree(opt.progname);
		xfree(sropt.prolog);
		sropt.prolog		= slurm_get_srun_prolog();
		xfree(sropt.propagate); 	 /* propagate specific rlimits */
		sropt.quit_on_intr	= false;
		xfree(opt.qos);
		opt.quiet		= 0;
		opt.reboot		= false;
		xfree(opt.reservation);
		sropt.slurmd_debug	= LOG_LEVEL_QUIET;
		xfree(sropt.task_epilog);
		xfree(sropt.task_prolog);
		sropt.test_only		= false;
		opt.time_limit		= NO_VAL;
		xfree(opt.time_limit_str);
		opt.time_min		= NO_VAL;
		xfree(opt.time_min_str);
		opt.uid			= uid;
		sropt.unbuffered	= false;
		opt.user		= uid_to_string(uid);
		sropt.user_managed_io	= false;
		if (xstrcmp(opt.user, "nobody") == 0)
			fatal("Invalid user id: %u", uid);
		opt.warn_flags		= 0;
		opt.warn_signal		= 0;
		opt.warn_time		= 0;
		xfree(opt.wckey);
		_verbose		= 0;
	}

	/*
	 * All other options must be specified individually for each component
	 * of the job/step. Do not use xfree() as the pointers have been copied.
	 * See initialize_and_process_args() above.
	 */
	sropt.alloc_nodelist		= NULL;
	sropt.accel_bind_type		= 0;
	sropt.bcast_file		= NULL;
	sropt.bcast_flag		= false;
	sropt.accel_bind_type		= 0;
	opt.blrtsimage			= NULL;
	opt.burst_buffer		= NULL;
	for (i = 0; i < HIGHEST_DIMENSIONS; i++) {
		opt.conn_type[i]	= NO_VAL16;
		opt.geometry[i]		= 0;
	}
	sropt.compress			= 0;
	opt.constraints			= NULL;
	opt.contiguous			= false;
	opt.core_spec			= NO_VAL16;
	sropt.core_spec_set		= false;
	opt.cores_per_socket		= NO_VAL; /* requested cores */
	sropt.cpu_bind			= NULL;
	sropt.cpu_bind_type		= 0;
	sropt.cpu_bind_type_set		= false;
	opt.cpu_freq_min		= NO_VAL;
	opt.cpu_freq_max		= NO_VAL;
	opt.cpu_freq_gov		= NO_VAL;
	opt.cpus_per_task		= 0;
	opt.cpus_set			= false;
	sropt.exclusive			= false;
	opt.extra_set			= false;
	/* opt.geometry[i]		= 0;	See above */
	opt.gres			= NULL;
	opt.hint_env			= NULL;
	opt.hint_set			= false;
	sropt.hostfile			= NULL;
	sropt.exclusive			= false;
	opt.job_flags			= 0;
	sropt.launch_cmd		= false;
	sropt.launcher_opts		= NULL;
	opt.linuximage			= NULL;
	launch_params = slurm_get_launch_params();
	if (launch_params && strstr(launch_params, "mem_sort"))
		opt.mem_bind_type	|= MEM_BIND_SORT;
	xfree(launch_params);
	opt.licenses			= NULL;
	opt.mail_type			= 0;
	opt.mail_user			= NULL;
	sropt.max_threads		= MAX_THREADS;
	pmi_server_max_threads(sropt.max_threads);
	opt.max_nodes			= 0;
	opt.mem_bind			= NULL;
	opt.mem_bind_type		= 0;
	opt.mem_per_cpu			= NO_VAL64;
	opt.min_nodes			= 1;
	opt.mloaderimage		= NULL;
	sropt.multi_prog			= false;
	sropt.multi_prog_cmds		= 0;
	opt.network			= NULL;
	sropt.network_set_env		= false;
	opt.no_rotate			= false;
	opt.nodelist			= NULL;
	opt.nodes_set			= false;
	sropt.nodes_set_env		= false;
	sropt.nodes_set_opt		= false;
	opt.ntasks			= 1;
	opt.ntasks_per_core		= NO_VAL;
	opt.ntasks_per_core_set 	= false;
	opt.ntasks_per_node		= NO_VAL; /* ntask max limits */
	opt.ntasks_per_socket		= NO_VAL;
	opt.ntasks_set			= false;
	opt.overcommit			= false;
	sropt.pack_group		= NULL;
	sropt.pack_grp_bits		= NULL;
	opt.partition			= NULL;
	opt.plane_size			= NO_VAL;
	opt.pn_min_cpus			= NO_VAL;
	opt.pn_min_memory		= NO_VAL64;
	opt.pn_min_tmp_disk		= NO_VAL;
	opt.power_flags			= 0;
	opt.ramdiskimage		= NULL;
	sropt.relative			= NO_VAL;
	sropt.relative_set		= false;
	opt.req_switch			= -1;
	sropt.resv_port_cnt		= NO_VAL;
	sropt.restart_dir		= NULL;
	opt.shared			= NO_VAL16;
	opt.sockets_per_node		= NO_VAL; /* requested sockets */
	opt.spank_job_env_size		= 0;
	opt.spank_job_env		= NULL;
	opt.threads_per_core		= NO_VAL; /* requested threads */
	opt.threads_per_core_set	= false;
	opt.wait4switch			= -1;

	/*
	 * Reset some default values if running under a parallel debugger
	 */
	if ((sropt.parallel_debug = _under_parallel_debugger())) {
		sropt.max_threads		= 1;
		pmi_server_max_threads(sropt.max_threads);
		sropt.msg_timeout		= 15;
	}
}

/*---[ env var processing ]-----------------------------------------------*/

/*
 * try to use a similar scheme as popt.
 *
 * in order to add a new env var (to be processed like an option):
 *
 * define a new entry into env_vars[], if the option is a simple int
 * or string you may be able to get away with adding a pointer to the
 * option to set. Otherwise, process var based on "type" in _opt_env.
 */
struct env_vars {
	const char *var;
	int type;
	void *arg;
	void *set_flag;
};

env_vars_t env_vars[] = {
{"SLURMD_DEBUG",        OPT_INT,        &sropt.slurmd_debug,NULL             },
{"SLURM_ACCOUNT",       OPT_STRING,     &opt.account,       NULL             },
{"SLURM_ACCTG_FREQ",    OPT_STRING,     &opt.acctg_freq,    NULL             },
{"SLURM_BCAST",         OPT_BCAST,      NULL,               NULL             },
{"SLURM_BLRTS_IMAGE",   OPT_STRING,     &opt.blrtsimage,    NULL             },
{"SLURM_BURST_BUFFER",  OPT_STRING,     &opt.burst_buffer,  NULL             },
{"SLURM_CLUSTERS",      OPT_STRING,     &opt.clusters,      NULL             },
{"SLURM_CHECKPOINT",    OPT_STRING,     &sropt.ckpt_interval_str, NULL       },
{"SLURM_CHECKPOINT_DIR",OPT_STRING,     &sropt.ckpt_dir,    NULL             },
{"SLURM_CNLOAD_IMAGE",  OPT_STRING,     &opt.linuximage,    NULL             },
{"SLURM_COMPRESS",      OPT_COMPRESS,   NULL,               NULL             },
{"SLURM_CONN_TYPE",     OPT_CONN_TYPE,  NULL,               NULL             },
{"SLURM_CONSTRAINT",    OPT_STRING,     &opt.constraints,   NULL             },
{"SLURM_CLUSTER_CONSTRAINT",OPT_STRING, &opt.c_constraints, NULL             },
{"SLURM_CORE_SPEC",     OPT_INT,        &opt.core_spec,     NULL             },
{"SLURM_CPUS_PER_TASK", OPT_INT,        &opt.cpus_per_task, &opt.cpus_set    },
{"SLURM_CPU_BIND",      OPT_CPU_BIND,   NULL,               NULL             },
{"SLURM_CPU_FREQ_REQ",  OPT_CPU_FREQ,   NULL,               NULL             },
{"SLURM_DELAY_BOOT",    OPT_DELAY_BOOT, NULL,               NULL             },
{"SLURM_DEPENDENCY",    OPT_STRING,     &opt.dependency,    NULL             },
{"SLURM_DISABLE_STATUS",OPT_INT,        &sropt.disable_status,NULL           },
{"SLURM_DISTRIBUTION",  OPT_DISTRIB,    NULL,               NULL             },
{"SLURM_EPILOG",        OPT_STRING,     &sropt.epilog,      NULL             },
{"SLURM_EXCLUSIVE",     OPT_EXCLUSIVE,  NULL,               NULL             },
{"SLURM_EXPORT_ENV",    OPT_STRING,     &sropt.export_env,  NULL             },
{"SLURM_GEOMETRY",      OPT_GEOMETRY,   NULL,               NULL             },
{"SLURM_GRES",          OPT_STRING,     &opt.gres,          NULL             },
{"SLURM_GRES_FLAGS",    OPT_GRES_FLAGS, NULL,               NULL             },
{"SLURM_HINT",          OPT_HINT,       NULL,               NULL             },
{"SLURM_IMMEDIATE",     OPT_IMMEDIATE,  NULL,               NULL             },
{"SLURM_IOLOAD_IMAGE",  OPT_STRING,     &opt.ramdiskimage,  NULL             },
/* SLURM_JOBID was used in slurm version 1.3 and below, it is now vestigial */
{"SLURM_JOBID",         OPT_INT,        &opt.jobid,         NULL             },
{"SLURM_JOB_ID",        OPT_INT,        &opt.jobid,         NULL             },
{"SLURM_JOB_NAME",      OPT_STRING,     &opt.job_name,  &sropt.job_name_set_env},
{"SLURM_KILL_BAD_EXIT", OPT_INT,        &sropt.kill_bad_exit,NULL            },
{"SLURM_LABELIO",       OPT_INT,        &sropt.labelio,     NULL             },
{"SLURM_LINUX_IMAGE",   OPT_STRING,     &opt.linuximage,    NULL             },
{"SLURM_MEM_BIND",      OPT_MEM_BIND,   NULL,               NULL             },
{"SLURM_MEM_PER_CPU",	OPT_INT64,	&opt.mem_per_cpu,   NULL             },
{"SLURM_MEM_PER_NODE",	OPT_INT64,	&opt.pn_min_memory, NULL             },
{"SLURM_MLOADER_IMAGE", OPT_STRING,     &opt.mloaderimage,  NULL             },
{"SLURM_MPI_TYPE",      OPT_MPI,        NULL,               NULL             },
{"SLURM_NCORES_PER_SOCKET",OPT_NCORES,  NULL,               NULL             },
{"SLURM_NETWORK",       OPT_STRING,     &opt.network,  &sropt.network_set_env},
{"SLURM_JOB_NUM_NODES", OPT_NODES,      NULL,               NULL             },
{"SLURM_JOB_NODELIST",  OPT_STRING,     &sropt.alloc_nodelist,NULL           },
{"SLURM_NO_ROTATE",     OPT_NO_ROTATE,  NULL,               NULL             },
{"SLURM_NTASKS",        OPT_INT,        &opt.ntasks,        &opt.ntasks_set  },
{"SLURM_NPROCS",        OPT_INT,        &opt.ntasks,        &opt.ntasks_set  },
{"SLURM_NSOCKETS_PER_NODE",OPT_NSOCKETS,NULL,               NULL             },
{"SLURM_NTASKS_PER_NODE", OPT_INT,      &opt.ntasks_per_node,NULL            },
{"SLURM_NTHREADS_PER_CORE",OPT_NTHREADS,NULL,               NULL             },
{"SLURM_OPEN_MODE",     OPT_OPEN_MODE,  NULL,               NULL             },
{"SLURM_OVERCOMMIT",    OPT_OVERCOMMIT, NULL,               NULL             },
{"SLURM_PARTITION",     OPT_STRING,     &opt.partition,     NULL             },
{"SLURM_POWER",         OPT_POWER,      NULL,               NULL             },
{"SLURM_PROFILE",       OPT_PROFILE,    NULL,               NULL             },
{"SLURM_PROLOG",        OPT_STRING,     &sropt.prolog,      NULL             },
{"SLURM_QOS",           OPT_STRING,     &opt.qos,           NULL             },
{"SLURM_RAMDISK_IMAGE", OPT_STRING,     &opt.ramdiskimage,  NULL             },
{"SLURM_REMOTE_CWD",    OPT_STRING,     &opt.cwd,           NULL             },
{"SLURM_REQ_SWITCH",    OPT_INT,        &opt.req_switch,    NULL             },
{"SLURM_RESERVATION",   OPT_STRING,     &opt.reservation,   NULL             },
{"SLURM_RESTART_DIR",   OPT_STRING,     &sropt.restart_dir, NULL             },
{"SLURM_RESV_PORTS",    OPT_RESV_PORTS, NULL,               NULL             },
{"SLURM_SPREAD_JOB",    OPT_SPREAD_JOB, NULL,               NULL             },
{"SLURM_SIGNAL",        OPT_SIGNAL,     NULL,               NULL             },
{"SLURM_SRUN_MULTI",    OPT_MULTI,      NULL,               NULL             },
{"SLURM_STDERRMODE",    OPT_STRING,     &sropt.efname,      NULL             },
{"SLURM_STDINMODE",     OPT_STRING,     &sropt.ifname,      NULL             },
{"SLURM_STDOUTMODE",    OPT_STRING,     &sropt.ofname,      NULL             },
{"SLURM_TASK_EPILOG",   OPT_STRING,     &sropt.task_epilog, NULL             },
{"SLURM_TASK_PROLOG",   OPT_STRING,     &sropt.task_prolog, NULL             },
{"SLURM_THREAD_SPEC",   OPT_THREAD_SPEC,NULL,               NULL             },
{"SLURM_THREADS",       OPT_INT,        &sropt.max_threads, NULL             },
{"SLURM_TIMELIMIT",     OPT_STRING,     &opt.time_limit_str,NULL             },
{"SLURM_UNBUFFEREDIO",  OPT_INT,        &sropt.unbuffered,  NULL             },
{"SLURM_USE_MIN_NODES", OPT_USE_MIN_NODES, NULL,            NULL             },
{"SLURM_WAIT",          OPT_INT,        &sropt.max_wait,    NULL             },
{"SLURM_WAIT4SWITCH",   OPT_TIME_VAL,   NULL,               NULL             },
{"SLURM_WCKEY",         OPT_STRING,     &opt.wckey,         NULL             },
{"SLURM_WORKING_DIR",   OPT_STRING,     &opt.cwd,           &sropt.cwd_set   },
{NULL, 0, NULL, NULL}
};


/*
 * _opt_env(): used by initialize_and_process_args to set options via
 *            environment variables. See comments above for how to
 *            extend srun to process different vars
 */
static void _opt_env(int pack_offset)
{
	char       key[64], *val = NULL;
	env_vars_t *e   = env_vars;

	while (e->var) {
		if ((val = getenv(e->var)))
			_process_env_var(e, val);
		if ((pack_offset >= 0) &&
		    strcmp(e->var, "SLURM_JOBID") &&
		    strcmp(e->var, "SLURM_JOB_ID")) {
			snprintf(key, sizeof(key), "%s_PACK_GROUP_%d",
				 e->var, pack_offset);
			if ((val = getenv(key)))
				_process_env_var(e, val);
		}
		e++;
	}

	/* Running srun within an existing srun. Don't inherit values. */
	if (getenv("SLURM_STEP_ID")) {
		xfree(sropt.cpu_bind);
		sropt.cpu_bind_type = 0;
		xfree(opt.mem_bind);
		opt.mem_bind_type = 0;
	}

	/* Process spank env options */
	if (spank_process_env_options())
		exit(error_exit);
}


static void
_process_env_var(env_vars_t *e, const char *val)
{
	char *end = NULL;
	task_dist_states_t dt;
	int i;

	debug2("now processing env var %s=%s", e->var, val);

	if (e->set_flag) {
		*((bool *) e->set_flag) = true;
	}

	switch (e->type) {
	case OPT_STRING:
		*((char **) e->arg) = xstrdup(val);
		break;
	case OPT_INT:
		if (val[0] != '\0') {
			*((int *) e->arg) = (int) strtol(val, &end, 10);
			if (!(end && *end == '\0')) {
				error("%s=%s invalid. ignoring...",
				      e->var, val);
			}
		}
		break;

	case OPT_INT64:
		if (val[0] != '\0') {
			*((int64_t *) e->arg) = (int64_t) strtoll(val, &end, 10);
			if (!(end && *end == '\0')) {
				error("%s=%s invalid. ignoring...",
				      e->var, val);
			}
		}
		break;

	case OPT_COMPRESS:
		sropt.compress = parse_compress_type(val);
		break;

	case OPT_DISTRIB:
		if (xstrcmp(val, "unknown") == 0)
			break;	/* ignore it, passed from salloc */
		dt = verify_dist_type(val, &opt.plane_size);
		if (dt == SLURM_DIST_UNKNOWN) {
			error("\"%s=%s\" -- invalid distribution type. "
			      "ignoring...", e->var, val);
		} else
			opt.distribution = dt;
		break;

	case OPT_CPU_BIND:
		xfree(sropt.cpu_bind);
		if (slurm_verify_cpu_bind(val, &sropt.cpu_bind,
					  &sropt.cpu_bind_type, 0))
			exit(error_exit);
		break;

	case OPT_CPU_FREQ:
		if (cpu_freq_verify_cmdline(val, &opt.cpu_freq_min,
				&opt.cpu_freq_max, &opt.cpu_freq_gov))
			error("Invalid --cpu-freq argument: %s. Ignored", val);
		break;
	case OPT_HINT:
		xfree(opt.hint_env);
		opt.hint_env = xstrdup(val);
		break;
	case OPT_MEM_BIND:
		xfree(opt.mem_bind);
		if (slurm_verify_mem_bind(val, &opt.mem_bind,
					  &opt.mem_bind_type))
			exit(error_exit);
		break;

	case OPT_NODES:
		sropt.nodes_set_env = get_resource_arg_range( val ,"OPT_NODES",
							     &opt.min_nodes,
							     &opt.max_nodes,
							     false);
		if (sropt.nodes_set_env == false) {
			error("\"%s=%s\" -- invalid node count. ignoring...",
			      e->var, val);
		} else
			opt.nodes_set = sropt.nodes_set_env;
		break;

	case OPT_OVERCOMMIT:
		opt.overcommit = true;
		break;

	case OPT_EXCLUSIVE:
		if (val[0] == '\0') {
			sropt.exclusive = true;
			opt.shared = JOB_SHARED_NONE;
		} else if (!xstrcasecmp(val, "user")) {
			opt.shared = JOB_SHARED_USER;
		} else if (!xstrcasecmp(val, "mcs")) {
			opt.shared = JOB_SHARED_MCS;
		} else {
			error("\"%s=%s\" -- invalid value, ignoring...",
			      e->var, val);
		}
		break;

	case OPT_EXPORT:
		xfree(sropt.export_env);
		sropt.export_env = xstrdup(val);
		break;

	case OPT_BCAST:
		if (val) {
			xfree(sropt.bcast_file);
			sropt.bcast_file = xstrdup(val);
		}
		sropt.bcast_flag = true;
		break;

	case OPT_RESV_PORTS:
		if (val)
			sropt.resv_port_cnt = strtol(val, NULL, 10);
		else
			sropt.resv_port_cnt = 0;
		break;

	case OPT_OPEN_MODE:
		if ((val[0] == 'a') || (val[0] == 'A'))
			sropt.open_mode = OPEN_MODE_APPEND;
		else if ((val[0] == 't') || (val[0] == 'T'))
			sropt.open_mode = OPEN_MODE_TRUNCATE;
		else
			error("Invalid SLURM_OPEN_MODE: %s. Ignored", val);
		break;

	case OPT_CONN_TYPE:
		verify_conn_type(val, opt.conn_type);
		break;

	case OPT_NO_ROTATE:
		opt.no_rotate = true;
		break;

	case OPT_GEOMETRY:
		if (verify_geometry(val, opt.geometry)) {
			error("\"%s=%s\" -- invalid geometry, ignoring...",
			      e->var, val);
		}
		break;

	case OPT_GRES_FLAGS:
		if (!xstrcasecmp(val, "enforce-binding")) {
			opt.job_flags |= GRES_ENFORCE_BIND;
		} else {
			error("Invalid SLURM_GRES_FLAGS specification: %s",
			      val);
			exit(error_exit);
		}
		break;

	case OPT_IMMEDIATE:
		if (val)
			opt.immediate = strtol(val, NULL, 10);
		else
			opt.immediate = DEFAULT_IMMEDIATE;
		break;

	case OPT_MPI:
		xfree(mpi_type);
		mpi_type = xstrdup(val);
		break;

	case OPT_SIGNAL:
		if (get_signal_opts((char *)val, &opt.warn_signal,
				    &opt.warn_time, &opt.warn_flags)) {
			error("Invalid signal specification: %s", val);
			exit(error_exit);
		}
		break;

	case OPT_TIME_VAL:
		opt.wait4switch = time_str2secs(val);
		break;
	case OPT_PROFILE:
		opt.profile = acct_gather_profile_from_string((char *)val);
		break;
	case OPT_POWER:
		opt.power_flags = power_flags_id((char *)val);
		break;
	case OPT_THREAD_SPEC:
		opt.core_spec = _get_int(val, "thread_spec", true) |
					 CORE_SPEC_THREAD;
		break;
	case OPT_SPREAD_JOB:
		opt.job_flags |= SPREAD_JOB;
		break;
	case OPT_DELAY_BOOT:
		i = time_str2secs(val);
		if (i == NO_VAL)
			error("Invalid SLURM_DELAY_BOOT argument: %s. Ignored",
			      val);
		else
			opt.delay_boot = (uint32_t) i;
		break;
	case OPT_USE_MIN_NODES:
		opt.job_flags |= USE_MIN_NODES;
		break;
	default:
		/* do nothing */
		break;
	}
}

/*
 *  Get a decimal integer from arg.
 *
 *  Returns the integer on success, exits program on failure.
 *
 */
static int
_get_int(const char *arg, const char *what, bool positive)
{
	return parse_int(what, arg, positive);
}

/*
 * If --pack-group option found, return a bitmap representing their IDs
 * argc IN - Argument count
 * argv IN - Arguments
 * default_pack_offset IN - Default offset
 * opt_found OUT - Set to true if --pack-group option found
 * RET bitmap if pack groups to run
 */
static bitstr_t *_get_pack_group(const int argc, char **argv,
				 int default_pack_offset, bool *opt_found)
{
	int i, opt_char, option_index = 0;
	char *tmp = NULL;
	bitstr_t *pack_grp_bits = bit_alloc(MAX_PACK_COUNT);
	hostlist_t hl;
	struct option *optz;

	optz = spank_option_table_create(long_options);
	if (!optz) {
		error("Unable to create option table");
		exit(error_exit);
	}

	*opt_found = false;
	optind = 0;
	while ((opt_char = getopt_long(argc, argv, opt_string,
				       optz, &option_index)) != -1) {
		switch (opt_char) {
		case LONG_OPT_PACK_GROUP:
			xfree(sropt.pack_group);
			sropt.pack_group = xstrdup(optarg);
			*opt_found = true;
		}
	}
	spank_option_table_destroy(optz);

	if (*opt_found == false) {
		bit_set(pack_grp_bits, default_pack_offset);
		return pack_grp_bits;
	}

	if (sropt.pack_group[0] == '[')
		tmp = xstrdup(sropt.pack_group);
	else
		xstrfmtcat(tmp, "[%s]", sropt.pack_group);
	hl = hostlist_create(tmp);
	if (!hl) {
		error("Invalid --pack-group value: %s", sropt.pack_group);
		exit(error_exit);
	}
	xfree(tmp);

	while ((tmp = hostlist_shift(hl))) {
		char *end_ptr = NULL;
		i = strtol(tmp, &end_ptr, 10);
		if ((i < 0) || (i >= MAX_PACK_COUNT) || (end_ptr[0] != '\0')) {
			error("Invalid --pack-group value: %s",
			       sropt.pack_group);
			exit(error_exit);
		}
		bit_set(pack_grp_bits, i);
		free(tmp);
	}
	hostlist_destroy(hl);
	if (bit_ffs(pack_grp_bits) == -1) {	/* No bits set */
		error("Invalid --pack-group value: %s", sropt.pack_group);
		exit(error_exit);
	}

	return pack_grp_bits;
}

static void _set_options(const int argc, char **argv)
{
	int opt_char, option_index = 0, max_val = 0, tmp_int;
	int  max_verbose = 0;
	struct utsname name;
	char *pos_delimit;
	bool ntasks_set_opt = false;
	bool nodes_set_opt = false;

#ifdef HAVE_PTY_H
	char *tmp_str;
#endif
	struct option *optz = spank_option_table_create (long_options);

	if (!optz) {
		error("Unable to create option table");
		exit(error_exit);
	}

	if (opt.progname == NULL)
		opt.progname = xbasename(argv[0]);
	else if (pass_number <= 1)
		error("opt.progname is already set.");
	optind = 0;
	while ((opt_char = getopt_long(argc, argv, opt_string,
				       optz, &option_index)) != -1) {
		switch (opt_char) {
		case (int)'?':
			fprintf(stderr,
				"Try \"srun --help\" for more information\n");
			exit(error_exit);
			break;
		case (int)'A':
		case (int)'U':	/* backwards compatibility */
			xfree(opt.account);
			opt.account = xstrdup(optarg);
			break;
		case (int)'B':
			opt.extra_set = verify_socket_core_thread_count(
						optarg,
						&opt.sockets_per_node,
						&opt.cores_per_socket,
						&opt.threads_per_core,
						&sropt.cpu_bind_type);
			if (opt.extra_set == false) {
				error("invalid resource allocation -B `%s'",
					optarg);
				exit(error_exit);
			}
			sropt.cpu_bind_type_set = true;
			opt.threads_per_core_set = true;
			break;
		case (int)'c':
			tmp_int = _get_int(optarg, "cpus-per-task", false);
			if (opt.cpus_set && (tmp_int > opt.cpus_per_task)) {
				info("Job step's --cpus-per-task value exceeds"
				     " that of job (%d > %d). Job step may "
				     "never run.", tmp_int, opt.cpus_per_task);
			}
			opt.cpus_set = true;
			opt.cpus_per_task = tmp_int;
			break;
		case (int)'C':
			xfree(opt.constraints);
			opt.constraints = xstrdup(optarg);
			break;
		case (int)'d':
			xfree(opt.dependency);
			opt.dependency = xstrdup(optarg);
			break;
		case (int)'D':
			if (!optarg)
				break;	/* Fix for Coverity false positive */
			sropt.cwd_set = true;
			xfree(opt.cwd);
			if (is_full_path(optarg))
				opt.cwd = xstrdup(optarg);
			else
				opt.cwd = make_full_path(optarg);
			break;
		case (int)'e':
			if (!optarg)
				break;	/* Fix for Coverity false positive */
			if (sropt.pty) {
				fatal("--error incompatible with --pty "
				      "option");
				exit(error_exit);
			}
			xfree(sropt.efname);
			if (xstrcasecmp(optarg, "none") == 0)
				sropt.efname = xstrdup("/dev/null");
			else
				sropt.efname = xstrdup(optarg);
			break;
		case (int)'E':
			sropt.preserve_env = true;
			break;
		case (int)'g':
			if (!optarg)
				break;	/* Fix for Coverity false positive */
			if (verify_geometry(optarg, opt.geometry))
				exit(error_exit);
			break;
		case (int)'H':
			opt.hold = true;
			break;
		case (int)'i':
			if (!optarg)
				break;	/* Fix for Coverity false positive */
			if (sropt.pty) {
				fatal("--input incompatible with --pty option");
				exit(error_exit);
			}
			xfree(sropt.ifname);
			if (xstrcasecmp(optarg, "none") == 0)
				sropt.ifname = xstrdup("/dev/null");
			else
				sropt.ifname = xstrdup(optarg);
			break;
		case (int)'I':
			if (optarg)
				opt.immediate = strtol(optarg, NULL, 10);
			else
				opt.immediate = DEFAULT_IMMEDIATE;
			break;
		case (int)'j':
			/* Vestigial option */
			break;
		case (int)'J':
			if (!optarg)
				break;	/* Fix for Coverity false positive */
			sropt.job_name_set_cmd = true;
			xfree(opt.job_name);
			opt.job_name = xstrdup(optarg);
			break;
		case (int)'k':
			opt.no_kill = true;
			break;
		case (int)'K':
			if (optarg)
				sropt.kill_bad_exit = strtol(optarg, NULL, 10);
			else
				sropt.kill_bad_exit = 1;
			break;
		case (int)'l':
			sropt.labelio = true;
			break;
		case 'L':
			if (!optarg)
				break;	/* Fix for Coverity false positive */
			xfree(opt.licenses);
			opt.licenses = xstrdup(optarg);
			break;
		case 'M':
			if (!optarg)
				break;	/* Fix for Coverity false positive */
			xfree(opt.clusters);
			opt.clusters = xstrdup(optarg);
			break;
		case (int)'m':
			if (!optarg)
				break;	/* Fix for Coverity false positive */
			opt.distribution = verify_dist_type(optarg,
							     &opt.plane_size);
			if (opt.distribution == SLURM_DIST_UNKNOWN) {
				error("distribution type `%s' "
				      "is not recognized", optarg);
				exit(error_exit);
			}
			break;
		case (int)'n':
			if (!optarg)
				break;	/* Fix for Coverity false positive */
			ntasks_set_opt = true;
			opt.ntasks_set = true;
			opt.ntasks =
				_get_int(optarg, "number of tasks", true);
			break;
		case (int)'N':
			if (!optarg)
				break;	/* Fix for Coverity false positive */
			nodes_set_opt = true;
			sropt.nodes_set_opt =
				get_resource_arg_range( optarg,
							"requested node count",
							&opt.min_nodes,
							&opt.max_nodes, true );

			if (sropt.nodes_set_opt == false) {
				error("invalid resource allocation -N `%s'",
				      optarg);
				exit(error_exit);
			} else
				opt.nodes_set = sropt.nodes_set_opt;
			break;
		case (int)'o':
			if (!optarg)
				break;	/* Fix for Coverity false positive */
			if (sropt.pty) {
				error("--output incompatible with --pty "
				      "option");
				exit(error_exit);
			}
			xfree(sropt.ofname);
			if (xstrcasecmp(optarg, "none") == 0)
				sropt.ofname = xstrdup("/dev/null");
			else
				sropt.ofname = xstrdup(optarg);
			break;
		case (int)'O':
			opt.overcommit = true;
			break;
		case (int)'p':
			if (!optarg)
				break;	/* Fix for Coverity false positive */
			xfree(opt.partition);
			opt.partition = xstrdup(optarg);
			break;
		case (int)'P':
			if (!optarg)
				break;	/* Fix for Coverity false positive */
			verbose("-P option is deprecated, use -d instead");
			xfree(opt.dependency);
			opt.dependency = xstrdup(optarg);
			break;
		case 'q':
			if (!optarg)
				break;	/* Fix for Coverity false positive */
			xfree(opt.qos);
			opt.qos = xstrdup(optarg);
			break;
		case (int) 'Q':
			opt.quiet++;
			break;
		case (int)'r':
			if (!optarg)
				break;	/* Fix for Coverity false positive */
			sropt.relative = _get_int(optarg, "relative", false);
			sropt.relative_set = true;
			break;
		case (int)'R':
			opt.no_rotate = true;
			break;
		case (int)'s':
			opt.shared = 1;
			break;
		case (int)'S':
			if (!optarg)
				break;	/* Fix for Coverity false positive */
			opt.core_spec = _get_int(optarg, "core_spec", false);
			sropt.core_spec_set = true;
			break;
		case (int)'t':
			if (!optarg)
				break;	/* Fix for Coverity false positive */
			xfree(opt.time_limit_str);
			opt.time_limit_str = xstrdup(optarg);
			break;
		case (int)'T':
			if (!optarg)
				break;	/* Fix for Coverity false positive */
			sropt.max_threads =
				_get_int(optarg, "max_threads", true);
			pmi_server_max_threads(sropt.max_threads);
			break;
		case (int)'u':
			sropt.unbuffered = true;
			break;
		case (int)'v':
			max_verbose++;
			break;
		case (int)'V':
			print_slurm_version();
			exit(0);
			break;
		case (int)'w':
			if (!optarg)
				break;	/* Fix for Coverity false positive */
			xfree(opt.nodelist);
			opt.nodelist = xstrdup(optarg);
			break;
		case (int)'W':
			if (!optarg)
				break;	/* Fix for Coverity false positive */
			sropt.max_wait = _get_int(optarg, "wait", false);
			break;
		case (int)'x':
			xfree(opt.exc_nodes);
			opt.exc_nodes = xstrdup(optarg);
			if (!_valid_node_list(&opt.exc_nodes))
				exit(error_exit);
			break;
		case (int)'X':
			sropt.disable_status = true;
			break;
		case (int)'Z':
			sropt.no_alloc = true;
			uname(&name);
			if (xstrcasecmp(name.sysname, "AIX") == 0)
				opt.network = xstrdup("ip");
			break;
		case LONG_OPT_CLUSTER_CONSTRAINT:
			xfree(opt.c_constraints);
			opt.c_constraints = xstrdup(optarg);
			break;
		case LONG_OPT_CONT:
			opt.contiguous = true;
			break;
		case LONG_OPT_DEADLINE:
			if (!optarg)
				break;	/* Fix for Coverity false positive */
			opt.deadline = parse_time(optarg, 0);
			if (errno == ESLURM_INVALID_TIME_VALUE) {
				error("Invalid deadline specification %s",
				       optarg);
				exit(error_exit);
			}
			break;
                case LONG_OPT_EXCLUSIVE:
			if (optarg == NULL) {
				sropt.exclusive = true;
				opt.shared = JOB_SHARED_NONE;
			} else if (!xstrcasecmp(optarg, "user")) {
				opt.shared = JOB_SHARED_USER;
			} else if (!xstrcasecmp(optarg, "mcs")) {
				opt.shared = JOB_SHARED_MCS;
			} else {
				error("invalid exclusive option %s", optarg);
				exit(error_exit);
			}
                        break;
		case LONG_OPT_EXPORT:
			xfree(sropt.export_env);
			sropt.export_env = xstrdup(optarg);
			break;
                case LONG_OPT_BCAST:
			if (optarg) {
				xfree(sropt.bcast_file);
				sropt.bcast_file = xstrdup(optarg);
			}
			sropt.bcast_flag = true;
                        break;
                case LONG_OPT_CPU_BIND:
			if (!optarg)
				break;	/* Fix for Coverity false positive */
			xfree(sropt.cpu_bind);
			if (slurm_verify_cpu_bind(optarg, &sropt.cpu_bind,
						  &sropt.cpu_bind_type, 0))
				exit(error_exit);
			sropt.cpu_bind_type_set = true;
			break;
		case LONG_OPT_LAUNCH_CMD:
			sropt.launch_cmd = true;
			break;
		case LONG_OPT_MEM_BIND:
			if (!optarg)
				break;	/* Fix for Coverity false positive */
			xfree(opt.mem_bind);
			if (slurm_verify_mem_bind(optarg, &opt.mem_bind,
						  &opt.mem_bind_type))
				exit(error_exit);
			break;
		case LONG_OPT_MINCPUS:
			if (!optarg)
				break;	/* Fix for Coverity false positive */
			opt.pn_min_cpus = _get_int(optarg, "mincpus", true);
			break;
		case LONG_OPT_MINCORES:
			if (!optarg)
				break;	/* Fix for Coverity false positive */
			verbose("mincores option has been deprecated, use "
				"cores-per-socket");
			opt.cores_per_socket = _get_int(optarg,
							"mincores", true);
			if (opt.cores_per_socket < 0) {
				error("invalid mincores constraint %s",
				      optarg);
				exit(error_exit);
			}
			break;
		case LONG_OPT_MINSOCKETS:
			if (!optarg)
				break;	/* Fix for Coverity false positive */
			verbose("minsockets option has been deprecated, use "
				"sockets-per-node");
			opt.sockets_per_node = _get_int(optarg,
							"minsockets",true);
			if (opt.sockets_per_node < 0) {
				error("invalid minsockets constraint %s",
				      optarg);
				exit(error_exit);
			}
			break;
		case LONG_OPT_MINTHREADS:
			if (!optarg)
				break;	/* Fix for Coverity false positive */
			verbose("minthreads option has been deprecated, use "
				"threads-per-core");
			opt.threads_per_core = _get_int(optarg,
							"minthreads",true);
			if (opt.threads_per_core < 0) {
				error("invalid minthreads constraint %s",
				      optarg);
				exit(error_exit);
			}
			opt.threads_per_core_set = true;
			break;
		case LONG_OPT_MEM:
			if (!optarg)
				break;	/* Fix for Coverity false positive */
			opt.pn_min_memory = (int64_t) str_to_mbytes2(optarg);
			opt.mem_per_cpu = NO_VAL64;
			if (opt.pn_min_memory < 0) {
				error("invalid memory constraint %s",
				      optarg);
				exit(error_exit);
			}
			break;
		case LONG_OPT_MEM_PER_CPU:
			if (!optarg)
				break;	/* Fix for Coverity false positive */
			opt.mem_per_cpu = (int64_t) str_to_mbytes2(optarg);
			opt.pn_min_memory = NO_VAL64;
			if (opt.mem_per_cpu < 0) {
				error("invalid memory constraint %s",
				      optarg);
				exit(error_exit);
			}
			break;
		case LONG_OPT_MPI:
			if (!optarg)
				break;	/* Fix for Coverity false positive */
			xfree(mpi_type);
			mpi_type = xstrdup(optarg);
			break;
		case LONG_OPT_PACK_GROUP:
			/* Already parsed in _get_pack_group() */
			break;
		case LONG_OPT_RESV_PORTS:
			if (optarg)
				sropt.resv_port_cnt = strtol(optarg, NULL, 10);
			else
				sropt.resv_port_cnt = 0;
			break;
		case LONG_OPT_TMP:
			if (!optarg)
				break;	/* Fix for Coverity false positive */
			opt.pn_min_tmp_disk = str_to_mbytes2(optarg);
			if (opt.pn_min_tmp_disk < 0) {
				error("invalid tmp value %s", optarg);
				exit(error_exit);
			}
			break;
		case LONG_OPT_JOBID:
			if (!optarg)
				break;	/* Fix for Coverity false positive */
			opt.jobid = _get_int(optarg, "jobid", true);
			opt.jobid_set = true;
			break;
		case LONG_OPT_TIMEO:
			if (!optarg)
				break;	/* Fix for Coverity false positive */
			sropt.msg_timeout =
				_get_int(optarg, "msg-timeout", true);
			break;
		case LONG_OPT_UID:
			if (!optarg)
				break;	/* Fix for Coverity false positive */
			if (getuid() != 0) {
				error("--uid only permitted by root user");
				exit(error_exit);
			}
			if (opt.euid != (uid_t) -1) {
				error("duplicate --uid option");
				exit(error_exit);
			}
			if (uid_from_string (optarg, &opt.euid) < 0) {
				error("--uid=\"%s\" invalid", optarg);
				exit(error_exit);
			}
			break;
		case LONG_OPT_GID:
			if (!optarg)
				break;	/* Fix for Coverity false positive */
			if (getuid() != 0) {
				error("--gid only permitted by root user");
				exit(error_exit);
			}
			if (opt.egid != (gid_t) -1) {
				error("duplicate --gid option");
				exit(error_exit);
			}
			if (gid_from_string (optarg, &opt.egid) < 0) {
				error("--gid=\"%s\" invalid", optarg);
				exit(error_exit);
			}
			break;
		case LONG_OPT_DEBUG_SLURMD:
			if (!optarg)
				break;	/* Fix for Coverity false positive */
			if (isdigit(optarg[0]))
				sropt.slurmd_debug =
					_get_int(optarg, "slurmd-debug", false);
			else
				sropt.slurmd_debug = log_string2num(optarg);
			break;
		case LONG_OPT_DEBUG_TS:
			sropt.debugger_test    = true;
			/* make other parameters look like debugger
			 * is really attached */
			sropt.parallel_debug   = true;
			sropt.max_threads     = 1;
			pmi_server_max_threads(sropt.max_threads);
			sropt.msg_timeout     = 15;
			break;
		case 'h':
		case LONG_OPT_HELP:
			_help();
			exit(0);
		case LONG_OPT_USAGE:
			_usage();
			exit(0);
		case LONG_OPT_CONNTYPE:
			if (!optarg)
				break;	/* Fix for Coverity false positive */
			verify_conn_type(optarg, opt.conn_type);
			break;
		case LONG_OPT_TEST_ONLY:
			sropt.test_only = true;
			break;
		case LONG_OPT_NETWORK:
			if (!optarg)
				break;	/* Fix for Coverity false positive */
			xfree(opt.network);
			opt.network = xstrdup(optarg);
			setenv("SLURM_NETWORK", opt.network, 1);
			sropt.network_set_env = false;
			break;
		case LONG_OPT_PROPAGATE:
			xfree(sropt.propagate);
			if (optarg)
				sropt.propagate = xstrdup(optarg);
			else
				sropt.propagate = xstrdup("ALL");
			break;
		case LONG_OPT_PROLOG:
			if (!optarg)
				break;	/* Fix for Coverity false positive */
			xfree(sropt.prolog);
			sropt.prolog = xstrdup(optarg);
			break;
		case LONG_OPT_EPILOG:
			if (!optarg)
				break;	/* Fix for Coverity false positive */
			xfree(sropt.epilog);
			sropt.epilog = xstrdup(optarg);
			break;
		case LONG_OPT_BURST_BUFFER_SPEC:
			if (!optarg)
				break;	/* Fix for Coverity false positive */
			xfree(opt.burst_buffer);
			opt.burst_buffer = xstrdup(optarg);
			break;
		case LONG_OPT_BURST_BUFFER_FILE:
			if (!optarg)
				break;	/* Fix for Coverity false positive */
			xfree(opt.burst_buffer);
			opt.burst_buffer = _read_file(optarg);
			break;
		case LONG_OPT_BEGIN:
			if (!optarg)
				break;	/* Fix for Coverity false positive */
			opt.begin = parse_time(optarg, 0);
			if (errno == ESLURM_INVALID_TIME_VALUE) {
				error("Invalid time specification %s",
				      optarg);
				exit(error_exit);
			}
			break;
		case LONG_OPT_MAIL_TYPE:
			if (!optarg)
				break;	/* Fix for Coverity false positive */
			opt.mail_type |= parse_mail_type(optarg);
			if (opt.mail_type == INFINITE16) {
				error("--mail-type=%s invalid", optarg);
				exit(error_exit);
			}
			break;
		case LONG_OPT_MAIL_USER:
			if (!optarg)
				break;	/* Fix for Coverity false positive */
			xfree(opt.mail_user);
			opt.mail_user = xstrdup(optarg);
			break;
		case LONG_OPT_MCS_LABEL:
			if (!optarg)
				break;	/* Fix for Coverity false positive */
			xfree(opt.mcs_label);
			opt.mcs_label = xstrdup(optarg);
			break;
		case LONG_OPT_TASK_PROLOG:
			if (!optarg)
				break;	/* Fix for Coverity false positive */
			xfree(sropt.task_prolog);
			sropt.task_prolog = xstrdup(optarg);
			break;
		case LONG_OPT_TASK_EPILOG:
			if (!optarg)
				break;	/* Fix for Coverity false positive */
			xfree(sropt.task_epilog);
			sropt.task_epilog = xstrdup(optarg);
			break;
		case LONG_OPT_NICE: {
			long long tmp_nice;
			if (optarg)
				tmp_nice = strtoll(optarg, NULL, 10);
			else
				tmp_nice = 100;
			if (llabs(tmp_nice) > (NICE_OFFSET - 3)) {
				error("Nice value out of range (+/- %u). Value "
				      "ignored", NICE_OFFSET - 3);
				tmp_nice = 0;
			}
			if (tmp_nice < 0) {
				uid_t my_uid = getuid();
				if ((my_uid != 0) &&
				    (my_uid != slurm_get_slurm_user_id())) {
					error("Nice value must be "
					      "non-negative, value ignored");
					tmp_nice = 0;
				}
			}
			opt.nice = (int) tmp_nice;
			break;
		}
		case LONG_OPT_PRIORITY: {
			long long priority;
			if (!optarg)
				break;	/* Fix for Coverity false positive */
			if (strcasecmp(optarg, "TOP") == 0) {
				opt.priority = NO_VAL - 1;
			} else {
				priority = strtoll(optarg, NULL, 10);
				if (priority < 0) {
					error("Priority must be >= 0");
					exit(error_exit);
				}
				if (priority >= NO_VAL) {
					error("Priority must be < %i", NO_VAL);
					exit(error_exit);
				}
				opt.priority = priority;
			}
			break;
		}
		case LONG_OPT_MULTI:
			sropt.multi_prog = true;
			break;
		case LONG_OPT_COMMENT:
			if (!optarg)
				break;	/* Fix for Coverity false positive */
			xfree(opt.comment);
			opt.comment = xstrdup(optarg);
			break;
		case LONG_OPT_SOCKETSPERNODE:
			if (!optarg)
				break;	/* Fix for Coverity false positive */
			max_val = 0;
			get_resource_arg_range( optarg, "sockets-per-node",
						&opt.sockets_per_node,
						&max_val, true );
			if ((opt.sockets_per_node == 1) &&
			    (max_val == INT_MAX))
				opt.sockets_per_node = NO_VAL;
			break;
		case LONG_OPT_CORESPERSOCKET:
			if (!optarg)
				break;	/* Fix for Coverity false positive */
			max_val = 0;
			get_resource_arg_range( optarg, "cores-per-socket",
						&opt.cores_per_socket,
						&max_val, true );
			if ((opt.cores_per_socket == 1) &&
			    (max_val == INT_MAX))
				opt.cores_per_socket = NO_VAL;
			break;
		case LONG_OPT_THREADSPERCORE:
			if (!optarg)
				break;	/* Fix for Coverity false positive */
			max_val = 0;
			get_resource_arg_range( optarg, "threads-per-core",
						&opt.threads_per_core,
						&max_val, true );
			if ((opt.threads_per_core == 1) &&
			    (max_val == INT_MAX))
				opt.threads_per_core = NO_VAL;
			opt.threads_per_core_set = true;
			break;
		case LONG_OPT_NTASKSPERNODE:
			if (!optarg)
				break;	/* Fix for Coverity false positive */
			opt.ntasks_per_node = _get_int(optarg,
						       "ntasks-per-node", true);
			break;
		case LONG_OPT_NTASKSPERSOCKET:
			if (!optarg)
				break;	/* Fix for Coverity false positive */
			opt.ntasks_per_socket = _get_int(optarg,
							 "ntasks-per-socket",
							 true);
			break;
		case LONG_OPT_NTASKSPERCORE:
			if (!optarg)
				break;	/* Fix for Coverity false positive */
			opt.ntasks_per_core = _get_int(optarg,
						       "ntasks-per-core", true);
			opt.ntasks_per_core_set  = true;
			break;
		case LONG_OPT_HINT:
			if (!optarg)
				break;	/* Fix for Coverity false positive */
			/* Keep this logic after other options filled in */
			if (verify_hint(optarg,
					&opt.sockets_per_node,
					&opt.cores_per_socket,
					&opt.threads_per_core,
					&opt.ntasks_per_core,
					&sropt.cpu_bind_type)) {
				exit(error_exit);
			}
			opt.hint_set = true;
			opt.ntasks_per_core_set  = true;
			opt.threads_per_core_set = true;
			break;
		case LONG_OPT_BLRTS_IMAGE:
			if (!optarg)
				break;	/* Fix for Coverity false positive */
			xfree(opt.blrtsimage);
			opt.blrtsimage = xstrdup(optarg);
			break;
		case LONG_OPT_LINUX_IMAGE:
			if (!optarg)
				break;	/* Fix for Coverity false positive */
			xfree(opt.linuximage);
			opt.linuximage = xstrdup(optarg);
			break;
		case LONG_OPT_MLOADER_IMAGE:
			if (!optarg)
				break;	/* Fix for Coverity false positive */
			xfree(opt.mloaderimage);
			opt.mloaderimage = xstrdup(optarg);
			break;
		case LONG_OPT_RAMDISK_IMAGE:
			if (!optarg)
				break;	/* Fix for Coverity false positive */
			xfree(opt.ramdiskimage);
			opt.ramdiskimage = xstrdup(optarg);
			break;
		case LONG_OPT_REBOOT:
			opt.reboot = true;
			break;
		case LONG_OPT_GET_USER_ENV:
			error("--get-user-env is no longer supported in srun, "
			      "use sbatch");
			break;
		case LONG_OPT_PTY:
#ifdef HAVE_PTY_H
			sropt.pty = true;
			sropt.unbuffered = true;	/* implicit */
			if (sropt.ifname)
				tmp_str = "--input";
			else if (sropt.ofname)
				tmp_str = "--output";
			else if (sropt.efname)
				tmp_str = "--error";
			else
				tmp_str = NULL;
			if (tmp_str) {
				error("%s incompatible with --pty option",
				      tmp_str);
				exit(error_exit);
			}
#else
			error("--pty not currently supported on this system "
			      "type, ignoring option");
#endif
			break;
		case LONG_OPT_CHECKPOINT:
			xfree(sropt.ckpt_interval_str);
			sropt.ckpt_interval_str = xstrdup(optarg);
			break;
		case LONG_OPT_OPEN_MODE:
			if (!optarg)
				break;	/* Fix for Coverity false positive */
			if ((optarg[0] == 'a') || (optarg[0] == 'A'))
				sropt.open_mode = OPEN_MODE_APPEND;
			else if ((optarg[0] == 't') || (optarg[0] == 'T'))
				sropt.open_mode = OPEN_MODE_TRUNCATE;
			else {
				error("Invalid --open-mode argument: %s. Ignored",
				      optarg);
			}
			break;
		case LONG_OPT_ACCTG_FREQ:
			if (!optarg)
				break;	/* Fix for Coverity false positive */
			xfree(opt.acctg_freq);
			opt.acctg_freq = xstrdup(optarg);
			break;
		case LONG_OPT_WCKEY:
			if (!optarg)
				break;	/* Fix for Coverity false positive */
			xfree(opt.wckey);
			opt.wckey = xstrdup(optarg);
			break;
		case LONG_OPT_PROFILE:
			if (!optarg)
				break;	/* Fix for Coverity false positive */
			opt.profile = acct_gather_profile_from_string(optarg);
			break;
		case LONG_OPT_RESERVATION:
			if (!optarg)
				break;	/* Fix for Coverity false positive */
			xfree(opt.reservation);
			opt.reservation = xstrdup(optarg);
			break;
		case LONG_OPT_LAUNCHER_OPTS:
			if (!optarg)
				break;	/* Fix for Coverity false positive */
			xfree(sropt.launcher_opts);
			sropt.launcher_opts = xstrdup(optarg);
			break;
		case LONG_OPT_CHECKPOINT_DIR:
			if (!optarg)
				break;	/* Fix for Coverity false positive */
			xfree(sropt.ckpt_dir);
			sropt.ckpt_dir = xstrdup(optarg);
			break;
		case LONG_OPT_RESTART_DIR:
			if (!optarg)
				break;	/* Fix for Coverity false positive */
			xfree(sropt.restart_dir);
			sropt.restart_dir = xstrdup(optarg);
			break;
		case LONG_OPT_SIGNAL:
			if (!optarg)
				break;	/* Fix for Coverity false positive */
			if (get_signal_opts(optarg, &opt.warn_signal,
					    &opt.warn_time, &opt.warn_flags)) {
				error("Invalid signal specification: %s",
				      optarg);
				exit(error_exit);
			}
			break;
		case LONG_OPT_TIME_MIN:
			if (!optarg)
				break;	/* Fix for Coverity false positive */
			xfree(opt.time_min_str);
			opt.time_min_str = xstrdup(optarg);
			break;
		case LONG_OPT_GRES:
			if (!optarg)
				break;	/* Fix for Coverity false positive */
			if (!xstrcasecmp(optarg, "help") ||
			    !xstrcasecmp(optarg, "list")) {
				print_gres_help();
				exit(0);
			}
			xfree(opt.gres);
			opt.gres = xstrdup(optarg);
			break;
		case LONG_OPT_GRES_FLAGS:
			if (!optarg)
				break;	/* Fix for Coverity false positive */
			if (!xstrcasecmp(optarg, "enforce-binding")) {
				opt.job_flags |= GRES_ENFORCE_BIND;
			} else {
				error("Invalid gres-flags specification: %s",
				      optarg);
				exit(error_exit);
			}
			break;
		case LONG_OPT_CPU_FREQ:
			if (!optarg)
				break;	/* Fix for Coverity false positive */
		        if (cpu_freq_verify_cmdline(optarg, &opt.cpu_freq_min,
					&opt.cpu_freq_max, &opt.cpu_freq_gov))
				error("Invalid --cpu-freq argument: %s. "
						"Ignored", optarg);
			break;
		case LONG_OPT_REQ_SWITCH:
			if (!optarg)
				break;	/* Fix for Coverity false positive */
			pos_delimit = strstr(optarg,"@");
			if (pos_delimit != NULL) {
				pos_delimit[0] = '\0';
				pos_delimit++;
				opt.wait4switch = time_str2secs(pos_delimit);
			}
			opt.req_switch = _get_int(optarg, "switches", true);
			break;
		case LONG_OPT_POWER:
			if (!optarg)
				break;	/* Fix for Coverity false positive */
			opt.power_flags = power_flags_id(optarg);
			break;
		case LONG_OPT_THREAD_SPEC:
			if (!optarg)
				break;	/* Fix for Coverity false positive */
			opt.core_spec = _get_int(optarg, "thread_spec", true) |
				CORE_SPEC_THREAD;
			break;
		case LONG_OPT_ACCEL_BIND:
			if (!optarg)
				break;	/* Fix for Coverity false positive */
			if (strchr(optarg, 'v'))
				sropt.accel_bind_type |= ACCEL_BIND_VERBOSE;
			if (strchr(optarg, 'g'))
				sropt.accel_bind_type |= ACCEL_BIND_CLOSEST_GPU;
			if (strchr(optarg, 'm'))
				sropt.accel_bind_type |= ACCEL_BIND_CLOSEST_MIC;
			if (strchr(optarg, 'n'))
				sropt.accel_bind_type |= ACCEL_BIND_CLOSEST_NIC;
			break;
		case LONG_OPT_COMPRESS:
			sropt.compress = parse_compress_type(optarg);
			break;
		case LONG_OPT_SPREAD_JOB:
			opt.job_flags |= SPREAD_JOB;
			break;
		case LONG_OPT_DELAY_BOOT:
			if (!optarg)
				break;	/* Fix for Coverity false positive */
			tmp_int = time_str2secs(optarg);
			if (tmp_int == NO_VAL) {
				error("Invalid delay-boot specification %s",
				      optarg);
				exit(error_exit);
			}
			opt.delay_boot = (uint32_t) tmp_int;
			break;
		case LONG_OPT_USE_MIN_NODES:
			opt.job_flags |= USE_MIN_NODES;
			break;
		case LONG_OPT_QUIT_ON_INTR:
			sropt.quit_on_intr = true;
			break;
		case LONG_OPT_X11:
			if (optarg)
				opt.x11 = x11_str2flags(optarg);
			else
				opt.x11 = X11_FORWARD_ALL;
			break;
		default:
			if (spank_process_option (opt_char, optarg) < 0)
				exit(error_exit);
		}
	}

	_verbose = MAX(_verbose, max_verbose);

	/* This means --ntasks was read from the environment.  We will override
	 * it with what the user specified in the hostlist. POE launched
	 * jobs excluded (they have the SLURM_STARTED_STEP env var set). */
	if (((opt.distribution & SLURM_DIST_STATE_BASE) == SLURM_DIST_ARBITRARY)
	    && !getenv("SLURM_STARTED_STEP")) {
		if (!ntasks_set_opt)
			opt.ntasks_set = false;
		if (!nodes_set_opt)
			opt.nodes_set = false;
	}

	spank_option_table_destroy (optz);
}

/*
 * _opt_args() : set options via commandline args and popt
 */
static void _opt_args(int argc, char **argv, int pack_offset)
{
	int i, command_pos = 0, command_args = 0;
	char **rest = NULL;
	char *fullpath, *launch_params;
	bool test_exec = false;

	sropt.pack_grp_bits = bit_alloc(MAX_PACK_COUNT);
	bit_set(sropt.pack_grp_bits, pack_offset);

	if ((opt.pn_min_memory > -1) && (opt.mem_per_cpu > -1)) {
		if (opt.pn_min_memory < opt.mem_per_cpu) {
			info("mem < mem-per-cpu - resizing mem to be equal "
			     "to mem-per-cpu");
			opt.pn_min_memory = opt.mem_per_cpu;
		}
	}

	if (sropt.pty) {
		char *launch_type = slurm_get_launch_type();
		if (xstrcmp(launch_type, "launch/slurm")) {
			error("--pty not currently supported with %s "
			      "configuration, ignoring option", launch_type);
			sropt.pty = false;
		}
		xfree(launch_type);
	}

#ifdef HAVE_NATIVE_CRAY
	/* only fatal on the allocation */
	if (opt.network && opt.shared && (opt.jobid == NO_VAL))
		fatal("Requesting network performance counters requires "
		      "exclusive access.  Please add the --exclusive option "
		      "to your request.");
	if (opt.network)
		setenv("SLURM_NETWORK", opt.network, 1);
#endif

	if (opt.dependency)
		setenvfs("SLURM_JOB_DEPENDENCY=%s", opt.dependency);

	if (opt.nodelist && (!sropt.test_only)) {
#ifdef HAVE_BG
		info("\tThe nodelist option should only be used if\n"
		     "\tthe block you are asking for can be created.\n"
		     "\tIt should also include all the midplanes you\n"
		     "\twant to use, partial lists will not work correctly.\n"
		     "\tPlease consult smap before using this option\n"
		     "\tor your job may be stuck with no way to run.");
#endif
	}

	sropt.argc = 0;
	if (optind < argc) {
		rest = argv + optind;
		while ((rest[sropt.argc] != NULL) && strcmp(rest[sropt.argc], ":"))
			sropt.argc++;
	}

	command_args = sropt.argc;

	if (!xstrcmp(mpi_type, "list"))
		(void) mpi_hook_client_init(mpi_type);
	if (!rest && !sropt.test_only)
		fatal("No command given to execute.");

#if defined HAVE_BG
	/* Since this is needed on an emulated system don't put this code in
	 * the launch plugin.
	 */
	bg_figure_nodes_tasks(&opt.min_nodes, &opt.max_nodes,
			      &opt.ntasks_per_node, &opt.ntasks_set,
			      &opt.ntasks, opt.nodes_set, sropt.nodes_set_opt,
			      opt.overcommit, 1);
#endif

	if (launch_init() != SLURM_SUCCESS) {
		fatal("Unable to load launch plugin, check LaunchType "
		      "configuration");
	}
	command_pos = launch_g_setup_srun_opt(rest, &opt);

	/* Since this is needed on an emulated system don't put this code in
	 * the launch plugin.
	 */
#if defined HAVE_BG
	if (sropt.test_only && !opt.jobid_set && (opt.jobid != NO_VAL)) {
		/* Do not perform allocate test, only disable use of "runjob" */
		sropt.test_only = false;
	}

#endif
	/* make sure we have allocated things correctly */
	if (command_args)
		xassert((command_pos + command_args) <= sropt.argc);

	for (i = command_pos; i < sropt.argc; i++) {
		if (!rest || !rest[i-command_pos])
			break;
		sropt.argv[i] = xstrdup(rest[i-command_pos]);
		// info("argv[%d]='%s'", i, sropt.argv[i]);
	}
	sropt.argv[i] = NULL;	/* End of argv's (for possible execv) */

	if (getenv("SLURM_TEST_EXEC")) {
		test_exec = true;
	} else {
		launch_params = slurm_get_launch_params();
		if (launch_params && strstr(launch_params, "test_exec"))
			test_exec = true;
		xfree(launch_params);
	}
#if defined HAVE_BG
	/* BGQ's runjob command required a fully qualified path */
	if (!launch_g_handle_multi_prog_verify(command_pos, &opt) &&
	    (sropt.argc > command_pos)) {
		if ((fullpath = search_path(opt.cwd,
					    sropt.argv[command_pos],
					    true, X_OK, test_exec))) {
			xfree(sropt.argv[command_pos]);
			sropt.argv[command_pos] = fullpath;
		}
	}
#else
	/* may exit() if an error with the multi_prog script */
	(void) launch_g_handle_multi_prog_verify(command_pos, &opt);

	if (!sropt.multi_prog && (test_exec || sropt.bcast_flag)) {

		if ((fullpath = search_path(opt.cwd, sropt.argv[command_pos],
					    true, X_OK, true))) {
			xfree(sropt.argv[command_pos]);
			sropt.argv[command_pos] = fullpath;
		} else {
			fatal("Can not execute %s", sropt.argv[command_pos]);
		}
	}
#endif
}

/*
 * _opt_verify : perform some post option processing verification
 *
 */
static bool _opt_verify(void)
{
	bool verified = true;
	hostlist_t hl = NULL;
	int hl_cnt = 0;

	/*
	 *  Do not set slurmd debug level higher than DEBUG2,
	 *   as DEBUG3 is used for slurmd IO operations, which
	 *   are not appropriate to be sent back to srun. (because
	 *   these debug messages cause the generation of more
	 *   debug messages ad infinitum)
	 */
	if (sropt.slurmd_debug + LOG_LEVEL_ERROR > LOG_LEVEL_DEBUG2) {
		sropt.slurmd_debug = LOG_LEVEL_DEBUG2 - LOG_LEVEL_ERROR;
		info("Using srun's max debug increment of %d",
		     sropt.slurmd_debug);
	}

	if (opt.quiet && _verbose) {
		error ("don't specify both --verbose (-v) and --quiet (-Q)");
		verified = false;
	}

	if (sropt.no_alloc && !opt.nodelist) {
		error("must specify a node list with -Z, --no-allocate.");
		verified = false;
	}

	if (sropt.no_alloc && opt.exc_nodes) {
		error("can not specify --exclude list with -Z, --no-allocate.");
		verified = false;
	}

	if (sropt.no_alloc && sropt.relative_set) {
		error("do not specify -r,--relative with -Z,--no-allocate.");
		verified = false;
	}

	if (sropt.relative_set && (opt.exc_nodes || opt.nodelist)) {
		error("-r,--relative not allowed with "
		      "-w,--nodelist or -x,--exclude.");
		verified = false;
	}

	if (opt.hint_env &&
	    (!opt.hint_set && !sropt.cpu_bind_type_set &&
	     !opt.ntasks_per_core_set && !opt.threads_per_core_set)) {
		if (verify_hint(opt.hint_env,
				&opt.sockets_per_node,
				&opt.cores_per_socket,
				&opt.threads_per_core,
				&opt.ntasks_per_core,
				&sropt.cpu_bind_type)) {
			exit(error_exit);
		}
	}

	if (opt.cpus_set && (opt.pn_min_cpus < opt.cpus_per_task))
		opt.pn_min_cpus = opt.cpus_per_task;

	if ((sropt.argc > 0) && xstrcmp(sropt.argv[0], ":")) {
		xfree(sropt.cmd_name);
		sropt.cmd_name = base_name(sropt.argv[0]);
	}

	if (!opt.nodelist) {
		if ((opt.nodelist = xstrdup(getenv("SLURM_HOSTFILE")))) {
			/* make sure the file being read in has a / in
			   it to make sure it is a file in the
			   valid_node_list function */
			if (!strstr(opt.nodelist, "/")) {
				char *add_slash = xstrdup("./");
				xstrcat(add_slash, opt.nodelist);
				xfree(opt.nodelist);
				opt.nodelist = add_slash;
			}
			opt.distribution &= SLURM_DIST_STATE_FLAGS;
			opt.distribution |= SLURM_DIST_ARBITRARY;
			xfree(sropt.hostfile);
			sropt.hostfile = xstrdup(opt.nodelist);
			if (!_valid_node_list(&opt.nodelist)) {
				error("Failure getting NodeNames from "
				      "hostfile");
				exit(error_exit);
			} else {
				debug("loaded nodes (%s) from hostfile",
				      opt.nodelist);
			}
		}
	} else {
		xfree(sropt.hostfile);
		if (strstr(opt.nodelist, "/"))
			sropt.hostfile = xstrdup(opt.nodelist);
		if (!_valid_node_list(&opt.nodelist))
			exit(error_exit);
	}

	/* set proc and node counts based on the arbitrary list of nodes */
	if (((opt.distribution & SLURM_DIST_STATE_BASE) == SLURM_DIST_ARBITRARY)
	   && (!opt.nodes_set || !opt.ntasks_set)) {
		hostlist_t hl = hostlist_create(opt.nodelist);
		if (!opt.ntasks_set) {
			opt.ntasks_set = true;
			opt.ntasks = hostlist_count(hl);
		}
		if (!opt.nodes_set) {
			opt.nodes_set = true;
			sropt.nodes_set_opt = true;
			hostlist_uniq(hl);
			opt.min_nodes = opt.max_nodes = hostlist_count(hl);
		}
		hostlist_destroy(hl);
	}

	/*
	 * now if max is set make sure we have <= max_nodes in the
	 * nodelist but only if it isn't arbitrary since the user has
	 * laid it out how it should be so don't mess with it print an
	 * error later if it doesn't work the way they wanted
	 */
	if (opt.max_nodes && opt.nodelist &&
	    ((opt.distribution & SLURM_DIST_STATE_BASE)!=SLURM_DIST_ARBITRARY)) {
		hostlist_t hl = hostlist_create(opt.nodelist);
		int count = hostlist_count(hl);
		if (count > opt.max_nodes) {
			int i = 0;
			error("Required nodelist includes more nodes than "
			      "permitted by max-node count (%d > %d). "
			      "Eliminating nodes from the nodelist.",
			      count, opt.max_nodes);
			count -= opt.max_nodes;
			while (i<count) {
				char *name = hostlist_pop(hl);
				if (name)
					free(name);
				else
					break;
				i++;
			}
			xfree(opt.nodelist);
			opt.nodelist = hostlist_ranged_string_xmalloc(hl);
		}
		hostlist_destroy(hl);
	}

	/* check for realistic arguments */
	if (opt.ntasks <= 0) {
		error("invalid number of tasks (-n %d)", opt.ntasks);
		verified = false;
	}

	if (opt.cpus_set && (opt.cpus_per_task <= 0)) {
		error("invalid number of cpus per task (-c %d)",
		      opt.cpus_per_task);
		verified = false;
	}

	if ((opt.min_nodes < 0) || (opt.max_nodes < 0) ||
	    (opt.max_nodes && (opt.min_nodes > opt.max_nodes))) {
		error("invalid number of nodes (-N %d-%d)",
		      opt.min_nodes, opt.max_nodes);
		verified = false;
	}

	if (opt.linuximage && strchr(opt.linuximage, ' ')) {
		error("invalid CnloadImage given '%s'", opt.linuximage);
		verified = false;
	}

	if (opt.mloaderimage && strchr(opt.mloaderimage, ' ')) {
		error("invalid MloaderImage given '%s'", opt.mloaderimage);
		verified = false;
	}

	if (opt.ramdiskimage && strchr(opt.ramdiskimage, ' ')) {
		error("invalid IoloadImage given '%s'", opt.ramdiskimage);
		verified = false;
	}

	if (!opt.ntasks_per_node) {
		error("ntasks-per-node is 0");
		verified = false;
	}


	/* bound max_threads/cores from ntasks_cores/sockets */
	if (opt.ntasks_per_core > 0) {
		/* if cpu_bind_type doesn't already have a auto pref,
		 * choose the level based on the level of ntasks
		 */
		if (!(sropt.cpu_bind_type & (CPU_BIND_TO_SOCKETS |
					   CPU_BIND_TO_CORES |
					   CPU_BIND_TO_THREADS |
					   CPU_BIND_TO_LDOMS |
					   CPU_BIND_TO_BOARDS))) {
			sropt.cpu_bind_type |= CPU_BIND_TO_CORES;
		}
	}
	if (opt.ntasks_per_socket > 0) {
		/* if cpu_bind_type doesn't already have a auto pref,
		 * choose the level based on the level of ntasks
		 */
		if (!(sropt.cpu_bind_type & (CPU_BIND_TO_SOCKETS |
					   CPU_BIND_TO_CORES |
					   CPU_BIND_TO_THREADS |
					   CPU_BIND_TO_LDOMS |
					   CPU_BIND_TO_BOARDS))) {
			sropt.cpu_bind_type |= CPU_BIND_TO_SOCKETS;
		}
	}

	/* massage the numbers */
	if (opt.nodelist) {
		hl = hostlist_create(opt.nodelist);
		if (!hl) {
			error("memory allocation failure");
			exit(error_exit);
		}
		hostlist_uniq(hl);
		hl_cnt = hostlist_count(hl);
		if (opt.nodes_set)
			opt.min_nodes = MAX(hl_cnt, opt.min_nodes);
		else
			opt.min_nodes = hl_cnt;
		opt.nodes_set = true;
	}

	if ((opt.nodes_set || opt.extra_set)				&&
	    ((opt.min_nodes == opt.max_nodes) || (opt.max_nodes == 0))	&&
	    !opt.ntasks_set) {
		/* 1 proc / node default */
		opt.ntasks = opt.min_nodes;

		/* 1 proc / min_[socket * core * thread] default */
		if ((opt.sockets_per_node != NO_VAL) &&
		    (opt.cores_per_socket != NO_VAL) &&
		    (opt.threads_per_core != NO_VAL)) {
			opt.ntasks *= opt.sockets_per_node;
			opt.ntasks *= opt.cores_per_socket;
			opt.ntasks *= opt.threads_per_core;
			opt.ntasks_set = true;
		} else if (opt.ntasks_per_node != NO_VAL) {
			opt.ntasks *= opt.ntasks_per_node;
			opt.ntasks_set = true;
		}

		/* massage the numbers */
		if (opt.nodelist) {
			if (hl)	/* possibly built above */
				hostlist_destroy(hl);
			hl = hostlist_create(opt.nodelist);
			if (!hl) {
				error("memory allocation failure");
				exit(error_exit);
			}
			if (((opt.distribution & SLURM_DIST_STATE_BASE) ==
			     SLURM_DIST_ARBITRARY) && !opt.ntasks_set) {
				opt.ntasks = hostlist_count(hl);
				opt.ntasks_set = true;
			}
			hostlist_uniq(hl);
			hl_cnt = hostlist_count(hl);
			if (opt.nodes_set)
				opt.min_nodes = MAX(hl_cnt, opt.min_nodes);
			else
				opt.min_nodes = hl_cnt;
			/* Don't destroy hl here since it may be used later */
		}
	} else if (opt.nodes_set && opt.ntasks_set) {
		/*
		 * Make sure that the number of
		 * max_nodes is <= number of tasks
		 */
		if (opt.ntasks < opt.max_nodes)
			opt.max_nodes = opt.ntasks;

		/*
		 *  make sure # of procs >= min_nodes
		 */
		if ((opt.ntasks < opt.min_nodes) && (opt.ntasks > 0)) {
			info ("Warning: can't run %d processes on %d "
			      "nodes, setting nnodes to %d",
			      opt.ntasks, opt.min_nodes, opt.ntasks);
			opt.min_nodes = opt.ntasks;
			sropt.nodes_set_opt = true;
			if (opt.max_nodes
			    &&  (opt.min_nodes > opt.max_nodes) )
				opt.max_nodes = opt.min_nodes;
			if (hl_cnt > opt.min_nodes) {
				int del_cnt, i;
				char *host;
				del_cnt = hl_cnt - opt.min_nodes;
				for (i=0; i<del_cnt; i++) {
					host = hostlist_pop(hl);
					free(host);
				}
				xfree(opt.nodelist);
				opt.nodelist =
					hostlist_ranged_string_xmalloc(hl);
			}
		}

		if ((opt.ntasks_per_node != NO_VAL) && opt.min_nodes &&
		    (opt.ntasks_per_node != (opt.ntasks / opt.min_nodes))) {
			if (opt.ntasks > opt.ntasks_per_node)
				info("Warning: can't honor --ntasks-per-node "
				     "set to %u which doesn't match the "
				     "requested tasks %u with the number of "
				     "requested nodes %u. Ignoring "
				     "--ntasks-per-node.", opt.ntasks_per_node,
				     opt.ntasks, opt.min_nodes);
			opt.ntasks_per_node = NO_VAL;
		}

	} /* else if (opt.ntasks_set && !opt.nodes_set) */

	if ((opt.ntasks_per_node != NO_VAL) && (!opt.ntasks_set)) {
		opt.ntasks = opt.min_nodes * opt.ntasks_per_node;
		opt.ntasks_set = 1;
	}

	if (hl)
		hostlist_destroy(hl);

	if (sropt.max_threads <= 0) {	/* set default */
		error("Thread value invalid, reset to 1");
		sropt.max_threads = 1;
		pmi_server_max_threads(sropt.max_threads);
	} else if (sropt.max_threads > MAX_THREADS) {
		error("Thread value exceeds defined limit, reset to %d",
		      MAX_THREADS);
	}

	if (opt.time_limit_str) {
		opt.time_limit = time_str2mins(opt.time_limit_str);
		if ((opt.time_limit < 0) && (opt.time_limit != INFINITE)) {
			error("Invalid time limit specification");
			exit(error_exit);
		}
		if (opt.time_limit == 0)
			opt.time_limit = INFINITE;
	}
	if (opt.time_min_str) {
		opt.time_min = time_str2mins(opt.time_min_str);
		if ((opt.time_min < 0) && (opt.time_min != INFINITE)) {
			error("Invalid time-min specification");
			exit(error_exit);
		}
		if (opt.time_min == 0)
			opt.time_min = INFINITE;
	}
	if ((opt.deadline) && (opt.begin) && (opt.deadline < opt.begin)) {
		error("Incompatible begin and deadline time specification");
		exit(error_exit);
	}
	if (sropt.ckpt_interval_str) {
		sropt.ckpt_interval = time_str2mins(sropt.ckpt_interval_str);
		if ((sropt.ckpt_interval < 0) &&
		    (sropt.ckpt_interval != INFINITE)) {
			error("Invalid checkpoint interval specification");
			exit(error_exit);
		}
	}

	if (!sropt.ckpt_dir)
		sropt.ckpt_dir = xstrdup(opt.cwd);

	if ((opt.euid != (uid_t) -1) && (opt.euid != opt.uid))
		opt.uid = opt.euid;

	if ((opt.egid != (gid_t) -1) && (opt.egid != opt.gid))
		opt.gid = opt.egid;

	if (!mpi_type)
		mpi_type = slurm_get_mpi_default();
	if (mpi_hook_client_init(mpi_type) == SLURM_ERROR) {
		error("invalid MPI type '%s', --mpi=list for acceptable types",
		      mpi_type);
		exit(error_exit);
	}

	if (!opt.job_name)
		opt.job_name = xstrdup(sropt.cmd_name);

	if (opt.x11) {
		opt.x11_target_port = x11_get_display_port();
		opt.x11_magic_cookie = x11_get_xauth();
	}

	return verified;
}

/* Initialize the spank_job_env based upon environment variables set
 *	via salloc or sbatch commands */
extern void init_spank_env(void)
{
	int i;
	char *name, *eq, *value;

	if (environ == NULL)
		return;

	for (i = 0; environ[i]; i++) {
		if (xstrncmp(environ[i], "SLURM_SPANK_", 12))
			continue;
		name = xstrdup(environ[i] + 12);
		eq = strchr(name, (int)'=');
		if (eq == NULL) {
			xfree(name);
			break;
		}
		eq[0] = '\0';
		value = eq + 1;
		spank_set_job_env(name, value, 1);
		xfree(name);
	}

}

/* Functions used by SPANK plugins to read and write job environment
 * variables for use within job's Prolog and/or Epilog */
extern char *spank_get_job_env(const char *name)
{
	int i, len;
	char *tmp_str = NULL;

	if ((name == NULL) || (name[0] == '\0') ||
	    (strchr(name, (int)'=') != NULL)) {
		slurm_seterrno(EINVAL);
		return NULL;
	}

	xstrcat(tmp_str, name);
	xstrcat(tmp_str, "=");
	len = strlen(tmp_str);

	for (i = 0; i < opt.spank_job_env_size; i++) {
		if (xstrncmp(opt.spank_job_env[i], tmp_str, len))
			continue;
		xfree(tmp_str);
		return (opt.spank_job_env[i] + len);
	}

	return NULL;
}

extern int   spank_set_job_env(const char *name, const char *value,
			       int overwrite)
{
	int i, len;
	char *tmp_str = NULL;

	if ((name == NULL) || (name[0] == '\0') ||
	    (strchr(name, (int)'=') != NULL)) {
		slurm_seterrno(EINVAL);
		return -1;
	}

	xstrcat(tmp_str, name);
	xstrcat(tmp_str, "=");
	len = strlen(tmp_str);
	xstrcat(tmp_str, value);

	for (i = 0; i < opt.spank_job_env_size; i++) {
		if (xstrncmp(opt.spank_job_env[i], tmp_str, len))
			continue;
		if (overwrite) {
			xfree(opt.spank_job_env[i]);
			opt.spank_job_env[i] = tmp_str;
		} else
			xfree(tmp_str);
		return 0;
	}

	/* Need to add an entry */
	opt.spank_job_env_size++;
	xrealloc(opt.spank_job_env, sizeof(char *) * opt.spank_job_env_size);
	opt.spank_job_env[i] = tmp_str;
	return 0;
}

extern int   spank_unset_job_env(const char *name)
{
	int i, j, len;
	char *tmp_str = NULL;

	if ((name == NULL) || (name[0] == '\0') ||
	    (strchr(name, (int)'=') != NULL)) {
		slurm_seterrno(EINVAL);
		return -1;
	}

	xstrcat(tmp_str, name);
	xstrcat(tmp_str, "=");
	len = strlen(tmp_str);

	for (i = 0; i < opt.spank_job_env_size; i++) {
		if (xstrncmp(opt.spank_job_env[i], tmp_str, len))
			continue;
		xfree(opt.spank_job_env[i]);
		for (j = (i+1); j < opt.spank_job_env_size; i++, j++)
			opt.spank_job_env[i] = opt.spank_job_env[j];
		opt.spank_job_env_size--;
		if (opt.spank_job_env_size == 0)
			xfree(opt.spank_job_env);
		return 0;
	}

	return 0;	/* not found */
}

/* helper function for printing options
 *
 * warning: returns pointer to memory allocated on the stack.
 */
static char *print_constraints(void)
{
	char *buf = xstrdup("");

	if (opt.pn_min_cpus != NO_VAL)
		xstrfmtcat(buf, "mincpus-per-node=%d ", opt.pn_min_cpus);

	if (opt.pn_min_memory != NO_VAL64)
		xstrfmtcat(buf, "mem-per-node=%"PRIi64"M ", opt.pn_min_memory);

	if (opt.mem_per_cpu != NO_VAL64)
		xstrfmtcat(buf, "mem-per-cpu=%"PRIi64"M ", opt.mem_per_cpu);

	if (opt.pn_min_tmp_disk != NO_VAL)
		xstrfmtcat(buf, "tmp-per-node=%ld ", opt.pn_min_tmp_disk);

	if (opt.contiguous == true)
		xstrcat(buf, "contiguous ");

	if (opt.nodelist != NULL)
		xstrfmtcat(buf, "nodelist=%s ", opt.nodelist);

	if (opt.exc_nodes != NULL)
		xstrfmtcat(buf, "exclude=%s ", opt.exc_nodes);

	if (opt.constraints != NULL)
		xstrfmtcat(buf, "constraints=`%s' ", opt.constraints);

	if (opt.c_constraints != NULL)
		xstrfmtcat(buf, "clsuter-constraints=`%s' ", opt.c_constraints);

	return buf;
}

#define tf_(b) (b == true) ? "true" : "false"

static void _opt_list(void)
{
	char *str;
	int i;

	info("defined options for program `%s'", opt.progname);
	info("--------------- ---------------------");

	info("user           : `%s'", opt.user);
	info("uid            : %ld", (long) opt.uid);
	info("gid            : %ld", (long) opt.gid);
	info("cwd            : %s", opt.cwd);
	info("ntasks         : %d %s", opt.ntasks,
	     opt.ntasks_set ? "(set)" : "(default)");
	if (opt.cpus_set)
		info("cpus_per_task  : %d", opt.cpus_per_task);
	if (opt.max_nodes)
		info("nodes          : %d-%d", opt.min_nodes, opt.max_nodes);
	else {
		info("nodes          : %d %s", opt.min_nodes,
		     opt.nodes_set ? "(set)" : "(default)");
	}
	info("jobid          : %u %s", opt.jobid,
	     opt.jobid_set ? "(set)" : "(default)");
	info("partition      : %s",
	     opt.partition == NULL ? "default" : opt.partition);
	info("profile        : `%s'",
	     acct_gather_profile_to_string(opt.profile));
	info("job name       : `%s'", opt.job_name);
	info("reservation    : `%s'", opt.reservation);
	info("burst_buffer   : `%s'", opt.burst_buffer);
	info("wckey          : `%s'", opt.wckey);
	info("cpu_freq_min   : %u", opt.cpu_freq_min);
	info("cpu_freq_max   : %u", opt.cpu_freq_max);
	info("cpu_freq_gov   : %u", opt.cpu_freq_gov);
	if (opt.delay_boot != NO_VAL)
		info("delay_boot        : %u", opt.delay_boot);
	info("switches       : %d", opt.req_switch);
	info("wait-for-switches : %d", opt.wait4switch);
	info("distribution   : %s", format_task_dist_states(opt.distribution));
	if ((opt.distribution & SLURM_DIST_STATE_BASE) == SLURM_DIST_PLANE)
		info("plane size   : %u", opt.plane_size);
	info("cpu-bind       : %s (%u)",
	     sropt.cpu_bind == NULL ? "default" : sropt.cpu_bind, sropt.cpu_bind_type);
	info("mem-bind       : %s (%u)",
	     opt.mem_bind == NULL ? "default" : opt.mem_bind, opt.mem_bind_type);
	info("verbose        : %d", _verbose);
	info("slurmd_debug   : %d", sropt.slurmd_debug);
	if (opt.immediate <= 1)
		info("immediate      : %s", tf_(opt.immediate));
	else
		info("immediate      : %d secs", (opt.immediate - 1));
	info("label output   : %s", tf_(sropt.labelio));
	info("unbuffered IO  : %s", tf_(sropt.unbuffered));
	info("overcommit     : %s", tf_(opt.overcommit));
	info("threads        : %d", sropt.max_threads);
	if (opt.time_limit == INFINITE)
		info("time_limit     : INFINITE");
	else if (opt.time_limit != NO_VAL)
		info("time_limit     : %d", opt.time_limit);
	if (opt.time_min != NO_VAL)
		info("time_min       : %d", opt.time_min);
	if (sropt.ckpt_interval)
		info("checkpoint     : %d mins", sropt.ckpt_interval);
	info("checkpoint_dir : %s", sropt.ckpt_dir);
	if (sropt.restart_dir)
		info("restart_dir    : %s", sropt.restart_dir);
	info("wait           : %d", sropt.max_wait);
	if (opt.nice)
		info("nice           : %d", opt.nice);
	info("account        : %s", opt.account);
	info("comment        : %s", opt.comment);

	info("dependency     : %s", opt.dependency);
	if (opt.gres)
		info("gres           : %s", opt.gres);
	info("exclusive      : %s", tf_(sropt.exclusive));
	if (sropt.bcast_file)
		info("bcast          : %s", sropt.bcast_file);
	else
		info("bcast          : %s", tf_(sropt.bcast_flag));
	info("qos            : %s", opt.qos);
	if (opt.shared != NO_VAL16)
		info("oversubscribe  : %u", opt.shared);
	str = print_constraints();
	info("constraints    : %s", str);
	xfree(str);
	if (opt.conn_type[0] != NO_VAL16) {
		str = conn_type_string_full(opt.conn_type);
		info("conn_type      : %s", str);
		xfree(str);
	}
	str = print_geometry(opt.geometry);
	info("geometry       : %s", str);
	xfree(str);
	info("reboot         : %s", opt.reboot ? "no" : "yes");
	info("rotate         : %s", opt.no_rotate ? "yes" : "no");
	info("preserve_env   : %s", tf_(sropt.preserve_env));

	if (opt.linuximage)
		info("CnloadImage    : %s", opt.linuximage);
	if (opt.mloaderimage)
		info("MloaderImage   : %s", opt.mloaderimage);
	if (opt.ramdiskimage)
		info("IoloadImage   : %s", opt.ramdiskimage);

	info("network        : %s", opt.network);
	info("propagate      : %s",
	     sropt.propagate == NULL ? "NONE" : sropt.propagate);
	if (opt.begin) {
		char time_str[32];
		slurm_make_time_str(&opt.begin, time_str, sizeof(time_str));
		info("begin          : %s", time_str);
	}
	if (opt.deadline) {
		char time_str[32];
		slurm_make_time_str(&opt.deadline, time_str, sizeof(time_str));
		info("deadline       : %s", time_str);
	}
	info("prolog         : %s", sropt.prolog);
	info("epilog         : %s", sropt.epilog);
	info("mail_type      : %s", print_mail_type(opt.mail_type));
	info("mail_user      : %s", opt.mail_user);
	info("task_prolog    : %s", sropt.task_prolog);
	info("task_epilog    : %s", sropt.task_epilog);
	info("multi_prog     : %s", sropt.multi_prog ? "yes" : "no");
	info("sockets-per-node  : %d", opt.sockets_per_node);
	info("cores-per-socket  : %d", opt.cores_per_socket);
	info("threads-per-core  : %d", opt.threads_per_core);
	info("ntasks-per-node   : %d", opt.ntasks_per_node);
	info("ntasks-per-socket : %d", opt.ntasks_per_socket);
	info("ntasks-per-core   : %d", opt.ntasks_per_core);
	info("plane_size        : %u", opt.plane_size);
	if (opt.core_spec == NO_VAL16)
		info("core-spec         : NA");
	else if (opt.core_spec & CORE_SPEC_THREAD) {
		info("thread-spec       : %d",
		     opt.core_spec & (~CORE_SPEC_THREAD));
	} else
		info("core-spec         : %d", opt.core_spec);
	if (sropt.resv_port_cnt != NO_VAL)
		info("resv_port_cnt     : %d", sropt.resv_port_cnt);
	info("power             : %s", power_flags_str(opt.power_flags));

	str = print_commandline(sropt.argc, sropt.argv);
	info("remote command    : `%s'", str);
	xfree(str);

	if (sropt.pack_group)
		info("pack_group        : %s", sropt.pack_group);

	for (i = 0; i < opt.spank_job_env_size; i++)
		info("spank_job_env[%d] : %s", i, opt.spank_job_env[i]);

}

/* Read specified file's contents into a buffer.
 * Caller must xfree the buffer's contents */
static char *_read_file(char *fname)
{
	int fd, i, offset = 0;
	struct stat stat_buf;
	char *file_buf;

	fd = open(fname, O_RDONLY);
	if (fd < 0) {
		fatal("Could not open burst buffer specification file %s: %m",
		      fname);
	}
	if (fstat(fd, &stat_buf) < 0) {
		fatal("Could not stat burst buffer specification file %s: %m",
		      fname);
	}
	file_buf = xmalloc(stat_buf.st_size);
	while (stat_buf.st_size > offset) {
		i = read(fd, file_buf + offset, stat_buf.st_size - offset);
		if (i < 0) {
			if (errno == EAGAIN)
				continue;
			fatal("Could not read burst buffer specification "
			      "file %s: %m", fname);
		}
		if (i == 0)
			break;	/* EOF */
		offset += i;
	}
	close(fd);
	return file_buf;
}

/* Determine if srun is under the control of a parallel debugger or not */
static bool _under_parallel_debugger (void)
{
#if defined HAVE_BG_FILES
	/* Use symbols from the runjob.so library provided by IBM.
	 * Do NOT use debugger symbols local to the srun command */
	return false;
#else
	return (MPIR_being_debugged != 0);
#endif
}


static void _usage(void)
{
 	printf(
"Usage: srun [-N nnodes] [-n ntasks] [-i in] [-o out] [-e err]\n"
"            [-c ncpus] [-r n] [-p partition] [--hold] [-t minutes]\n"
"            [-D path] [--immediate[=secs]] [--overcommit] [--no-kill]\n"
"            [--oversubscribe] [--label] [--unbuffered] [-m dist] [-J jobname]\n"
"            [--jobid=id] [--verbose] [--slurmd_debug=#] [--gres=list]\n"
"            [-T threads] [-W sec] [--checkpoint=time] [--gres-flags=opts]\n"
"            [--checkpoint-dir=dir] [--licenses=names] [--clusters=cluster_names]\n"
"            [--restart-dir=dir] [--qos=qos] [--time-min=minutes]\n"
"            [--contiguous] [--mincpus=n] [--mem=MB] [--tmp=MB] [-C list]\n"
"            [--mpi=type] [--account=name] [--dependency=type:jobid]\n"
"            [--launch-cmd] [--launcher-opts=options]\n"
"            [--kill-on-bad-exit] [--propagate[=rlimits] [--comment=name]\n"
"            [--cpu-bind=...] [--mem-bind=...] [--network=type]\n"
"            [--ntasks-per-node=n] [--ntasks-per-socket=n] [reservation=name]\n"
"            [--ntasks-per-core=n] [--mem-per-cpu=MB] [--preserve-env]\n"
"            [--profile=...]\n"
#ifdef HAVE_BG		/* Blue gene specific options */
"            [--export=env_vars|NONE] [--geometry=AxXxYxZ] [--conn-type=type] [--no-rotate]\n"
"            [--cnload-image=path]\n"
"            [--mloader-image=path] [--ioload-image=path]\n"
#endif
"            [--mail-type=type] [--mail-user=user] [--nice[=value]]\n"
"            [--prolog=fname] [--epilog=fname]\n"
"            [--task-prolog=fname] [--task-epilog=fname]\n"
"            [--ctrl-comm-ifhn=addr] [--multi-prog] [--mcs-label=mcs]\n"
"            [--cpu-freq=min[-max[:gov]] [--power=flags] [--spread-job]\n"
"            [--switches=max-switches{@max-time-to-wait}] [--reboot]\n"
"            [--core-spec=cores] [--thread-spec=threads]\n"
"            [--bb=burst_buffer_spec] [--bbf=burst_buffer_file]\n"
"            [--bcast=<dest_path>] [--compress[=library]]\n"
"            [--acctg-freq=<datatype>=<interval>] [--delay-boot=mins]\n"
"            [-w hosts...] [-x hosts...] [--use-min-nodes]\n"
"            [--mpi-combine=yes|no] [--pack-group=value]\n"
"            executable [args...]\n");

}

static void _help(void)
{
	slurm_ctl_conf_t *conf;

        printf (
"Usage: srun [OPTIONS...] executable [args...]\n"
"\n"
"Parallel run options:\n"
"  -A, --account=name          charge job to specified account\n"
"      --acctg-freq=<datatype>=<interval> accounting and profiling sampling\n"
"                              intervals. Supported datatypes:\n"
"                              task=<interval> energy=<interval>\n"
"                              network=<interval> filesystem=<interval>\n"
"      --bb=<spec>             burst buffer specifications\n"
"      --bbf=<file_name>       burst buffer specification file\n"
"      --bcast=<dest_path>     Copy executable file to compute nodes\n"
"      --begin=time            defer job until HH:MM MM/DD/YY\n"
"  -c, --cpus-per-task=ncpus   number of cpus required per task\n"
"      --checkpoint=time       job step checkpoint interval\n"
"      --checkpoint-dir=dir    directory to store job step checkpoint image \n"
"                              files\n"
"      --comment=name          arbitrary comment\n"
"      --compress[=library]    data compression library used with --bcast\n"
"      --cpu-freq=min[-max[:gov]] requested cpu frequency (and governor)\n"
"  -d, --dependency=type:jobid defer job until condition on jobid is satisfied\n"
"      --deadline=time         remove the job if no ending possible before\n"
"                              this deadline (start > (deadline - time[-min]))\n"
"      --delay-boot=mins       delay boot for desired node features\n"
"  -D, --chdir=path            change remote current working directory\n"
"      --export=env_vars|NONE  environment variables passed to launcher with\n"
"                              optional values or NONE (pass no variables)\n"
"  -e, --error=err             location of stderr redirection\n"
"      --epilog=program        run \"program\" after launching job step\n"
"  -E, --preserve-env          env vars for node and task counts override\n"
"                              command-line flags\n"
"      --get-user-env          used by Moab.  See srun man page.\n"
"      --gres=list             required generic resources\n"
"      --gres-flags=opts       flags related to GRES management\n"
"  -H, --hold                  submit job in held state\n"
"  -i, --input=in              location of stdin redirection\n"
"  -I, --immediate[=secs]      exit if resources not available in \"secs\"\n"
"      --jobid=id              run under already allocated job\n"
"  -J, --job-name=jobname      name of job\n"
"  -k, --no-kill               do not kill job on node failure\n"
"  -K, --kill-on-bad-exit      kill the job if any task terminates with a\n"
"                              non-zero exit code\n"
"  -l, --label                 prepend task number to lines of stdout/err\n"
"      --launch-cmd            print external launcher command line if not SLURM\n"
"      --launcher-opts=        options for the external launcher command if not\n"
"                              SLURM\n"
"  -L, --licenses=names        required license, comma separated\n"
"  -M, --clusters=names        Comma separated list of clusters to issue\n"
"                              commands to.  Default is current cluster.\n"
"                              Name of 'all' will submit to run on all clusters.\n"
"                              NOTE: SlurmDBD must up.\n"
"  -m, --distribution=type     distribution method for processes to nodes\n"
"                              (type = block|cyclic|arbitrary)\n"
"      --mail-type=type        notify on state change: BEGIN, END, FAIL or ALL\n"
"      --mail-user=user        who to send email notification for job state\n"
"                              changes\n"
"      --mcs-label=mcs         mcs label if mcs plugin mcs/group is used\n"
"      --mpi=type              type of MPI being used\n"
"      --multi-prog            if set the program name specified is the\n"
"                              configuration specification for multiple programs\n"
"  -n, --ntasks=ntasks         number of tasks to run\n"
"      --nice[=value]          decrease scheduling priority by value\n"
"      --ntasks-per-node=n     number of tasks to invoke on each node\n"
"  -N, --nodes=N               number of nodes on which to run (N = min[-max])\n"
"  -o, --output=out            location of stdout redirection\n"
"  -O, --overcommit            overcommit resources\n"
"      --pack-group=value      pack job allocation(s) in which to launch\n"
"                              application\n"
"  -p, --partition=partition   partition requested\n"
"      --power=flags           power management options\n"
"      --priority=value        set the priority of the job to value\n"
"      --prolog=program        run \"program\" before launching job step\n"
"      --profile=value         enable acct_gather_profile for detailed data\n"
"                              value is all or none or any combination of\n"
"                              energy, lustre, network or task\n"
"      --propagate[=rlimits]   propagate all [or specific list of] rlimits\n"
#ifdef HAVE_PTY_H
"      --pty                   run task zero in pseudo terminal\n"
#endif
"  -q, --quit-on-interrupt     quit on single Ctrl-C\n"
"      --qos=qos               quality of service\n"
"  -Q, --quiet                 quiet mode (suppress informational messages)\n"
"      --reboot                reboot block before starting job\n"
"  -r, --relative=n            run job step relative to node n of allocation\n"
"      --restart-dir=dir       directory of checkpoint image files to restart\n"
"                              from\n"
"  -s, --oversubscribe         over-subscribe resources with other jobs\n"
"  -S, --core-spec=cores       count of reserved cores\n"
"      --signal=[B:]num[@time] send signal when time limit within time seconds\n"
"      --slurmd-debug=level    slurmd debug level\n"
"      --spread-job            spread job across as many nodes as possible\n"
"      --switches=max-switches{@max-time-to-wait}\n"
"                              Optimum switches and max time to wait for optimum\n"
"      --task-epilog=program   run \"program\" after launching task\n"
"      --task-prolog=program   run \"program\" before launching task\n"
"      --thread-spec=threads   count of reserved threads\n"
"  -T, --threads=threads       set srun launch fanout\n"
"  -t, --time=minutes          time limit\n"
"      --time-min=minutes      minimum time limit (if distinct)\n"
"  -u, --unbuffered            do not line-buffer stdout/err\n"
"      --use-min-nodes         if a range of node counts is given, prefer the\n"
"                              smaller count\n"
"  -v, --verbose               verbose mode (multiple -v's increase verbosity)\n"
"  -W, --wait=sec              seconds to wait after first task exits\n"
"                              before killing job\n"
"      --wckey=wckey           wckey to run job under\n"
"  -X, --disable-status        Disable Ctrl-C status feature\n"
"\n"
"Constraint options:\n"
"      --cluster-constraint=list specify a list of cluster-constraints\n"
"      --contiguous            demand a contiguous range of nodes\n"
"  -C, --constraint=list       specify a list of constraints\n"
"      --mem=MB                minimum amount of real memory\n"
"      --mincpus=n             minimum number of logical processors (threads)\n"
"                              per node\n"
"      --reservation=name      allocate resources from named reservation\n"
"      --tmp=MB                minimum amount of temporary disk\n"
"  -w, --nodelist=hosts...     request a specific list of hosts\n"
"  -x, --exclude=hosts...      exclude a specific list of hosts\n"
"  -Z, --no-allocate           don't allocate nodes (must supply -w)\n"
"\n"
"Consumable resources related options:\n"
"      --exclusive[=user]      allocate nodes in exclusive mode when\n"
"                              cpu consumable resource is enabled\n"
"                              or don't share CPUs for job steps\n"
"      --exclusive[=mcs]       allocate nodes in exclusive mode when\n"
"                              cpu consumable resource is enabled\n"
"                              and mcs plugin is enabled\n"
"                              or don't share CPUs for job steps\n"
"      --mem-per-cpu=MB        maximum amount of real memory per allocated\n"
"                              cpu required by the job.\n"
"                              --mem >= --mem-per-cpu if --mem is specified.\n"
"      --resv-ports            reserve communication ports\n"
"\n"
"Affinity/Multi-core options: (when the task/affinity plugin is enabled)\n"
"  -B, --extra-node-info=S[:C[:T]]           Expands to:\n"
"      --sockets-per-node=S    number of sockets per node to allocate\n"
"      --cores-per-socket=C    number of cores per socket to allocate\n"
"      --threads-per-core=T    number of threads per core to allocate\n"
"                              each field can be 'min' or wildcard '*'\n"
"                              total cpus requested = (N x S x C x T)\n"
"\n"
"      --ntasks-per-core=n     number of tasks to invoke on each core\n"
"      --ntasks-per-socket=n   number of tasks to invoke on each socket\n");
	conf = slurm_conf_lock();
	if (conf->task_plugin != NULL
	    && ((strstr(conf->task_plugin, "affinity"))
		|| (strstr(conf->task_plugin, "cgroup")))) {
		printf(
"      --cpu-bind=             Bind tasks to CPUs\n"
"                              (see \"--cpu-bind=help\" for options)\n"
"      --hint=                 Bind tasks according to application hints\n"
"                              (see \"--hint=help\" for options)\n");
	}
	if (conf->task_plugin != NULL
	    && (strstr(conf->task_plugin, "affinity"))) {
		printf(
"      --mem-bind=             Bind memory to locality domains (ldom)\n"
"                              (see \"--mem-bind=help\" for options)\n");
	}
	slurm_conf_unlock();

	spank_print_options(stdout, 6, 30);

	printf("\n"
#if defined HAVE_LIBNRT /* IBM PE specific options */
"PE related options:\n"
"      --network=type          communication protocol to be used\n"
"\n"
#endif
#ifdef HAVE_NATIVE_CRAY			/* Native Cray specific options */
"Cray related options:\n"
"      --network=type          Use network performance counters\n"
"                              (system, network, or processor)\n"
"\n"
#endif
#ifdef HAVE_BG				/* Blue gene specific options */
"Blue Gene related options:\n"
"      --conn-type=type        constraint on type of connection, MESH or TORUS\n"
"                              if not set, then tries to fit TORUS else MESH\n"
"  -g, --geometry=AxXxYxZ      Midplane geometry constraints of the job,\n"
"                              sub-block allocations can not be allocated\n"
"                              with the geometry option\n"
"  -R, --no-rotate             disable geometry rotation\n"
"                              If wanting to run in HTC mode (only for 1\n"
"                              midplane and below).  You can use HTC_S for\n"
"                              SMP, HTC_D for Dual, HTC_V for\n"
"                              virtual node mode, and HTC_L for Linux mode.\n"
"      --cnload-image=path     path to compute node image for bluegene block.  Default if not set\n"
"      --mloader-image=path    path to mloader image for bluegene block.  Default if not set\n"
"      --ioload-image=path     path to ioload image for bluegene block.  Default if not set\n"
#endif
"\n"
"Help options:\n"
"  -h, --help                  show this help message\n"
"      --usage                 display brief usage message\n"
"\n"
"Other options:\n"
"  -V, --version               output version information and exit\n"
"\n"
		);

}<|MERGE_RESOLUTION|>--- conflicted
+++ resolved
@@ -630,21 +630,15 @@
 		slurm_opt_t *opt_dup;
 		opt_dup = xmalloc(sizeof(slurm_opt_t));
 		memcpy(opt_dup, &opt, sizeof(slurm_opt_t));
-		opt_dup->burst_buffer = xstrdup(opt.burst_buffer);
 		opt_dup->srun_opt = xmalloc(sizeof(srun_opt_t));
 		memcpy(opt_dup->srun_opt, &sropt, sizeof(srun_opt_t));
 		sropt.alloc_nodelist = NULL;	/* Moved by memcpy */
 		opt_dup->srun_opt->argv = xmalloc(sizeof(char *) * sropt.argc);
 		for (i = 0; i < sropt.argc; i++)
 			opt_dup->srun_opt->argv[i] = xstrdup(sropt.argv[i]);
-<<<<<<< HEAD
-		memcpy(opt_dup->srun_opt, &sropt, sizeof(srun_opt_t));
-		opt_dup->srun_opt->bcast_file = xstrdup(sropt.bcast_file);
-=======
 		sropt.bcast_file = NULL;	/* Moved by memcpy */
-		opt.blrtsimage = NULL;	/* Moved by memcpy */
-		sropt.burst_buffer = NULL;	/* Moved by memcpy */
->>>>>>> 217138e0
+		opt.blrtsimage = NULL;		/* Moved by memcpy */
+		opt.burst_buffer = NULL;	/* Moved by memcpy */
 		opt_dup->srun_opt->ckpt_dir = xstrdup(sropt.ckpt_dir);
 		opt_dup->srun_opt->ckpt_interval_str =
 			xstrdup(sropt.ckpt_interval_str);
