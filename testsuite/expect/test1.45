--- conflicted
+++ resolved
@@ -11,7 +11,7 @@
 # Copyright (C) 2005-2006 The Regents of the University of California.
 # Produced at Lawrence Livermore National Laboratory (cf, DISCLAIMER).
 # Written by Morris Jette <jette1@llnl.gov>
-# UCRL-CODE-226842.
+# UCRL-CODE-217948.
 # 
 # This file is part of SLURM, a resource management program.
 # For details, see <http://www.llnl.gov/linux/slurm/>.
@@ -69,11 +69,7 @@
 }
 
 set timeout $max_job_delay
-<<<<<<< HEAD
-set srun_pid [spawn $srun -N$node_cnt -A -v -t1]
-=======
 spawn $srun -N$node_cnt -A -v -t1
->>>>>>> e77a2066
 expect {
 	-re "jobid ($number):" {
 		set job_id_0 $expect_out(1,string)
@@ -82,11 +78,7 @@
 	}
 	-re "jobid ($number).0 submitted" {
 		set job_id_1 $expect_out(1,string)
-<<<<<<< HEAD
-		send "$srun -b --jobid=$job_id_0 -o $file_out2 $bin_id \n"
-=======
 		send "$srun -b --jobid=$job_id_0 -o $file_out2 $file_in \n"
->>>>>>> e77a2066
 		exp_continue
 	}
 	-re "jobid ($number).1 submitted" {
@@ -94,7 +86,7 @@
 	}
 	timeout {
 		send_user "\nFAILURE: srun not responding\n"
-		slow_kill $srun_pid
+		kill_srun
 		set exit_code 1
 		exp_continue
 	}
@@ -105,11 +97,7 @@
 
 if {$job_id_0 == 0} {
 	send_user "\nFAILURE: job allocation failure\n"
-<<<<<<< HEAD
-	slow_kill $srun_pid
-=======
 	kill_srun
->>>>>>> e77a2066
 	exit 1
 }
 if {($job_id_1 == 0) || ($job_id_2 == 0)} {
